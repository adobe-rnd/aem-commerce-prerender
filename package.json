{
  "name": "@adobe/aem-boilerplate",
  "private": true,
  "version": "1.3.0",
  "description": "Starter project for Adobe Helix",
  "scripts": {
    "lint:js": "eslint .",
    "lint:css": "stylelint blocks/**/*.css styles/*.css",
    "lint": "npm run lint:js && npm run lint:css",
    "semantic-release": "semantic-release --debug",
    "start": "aem up --print-index"
  },
  "repository": {
    "type": "git",
    "url": "git+https://github.com/adobe/aem-boilerplate.git"
  },
  "author": "Adobe",
  "license": "Apache License 2.0",
  "bugs": {
    "url": "https://github.com/adobe/aem-boilerplate/issues"
  },
  "homepage": "https://github.com/adobe/aem-boilerplate#readme",
  "devDependencies": {
    "@adobe/aem-cli": "^16.1.3",
    "@babel/core": "7.23.5",
    "@babel/eslint-parser": "7.23.3",
    "@semantic-release/changelog": "6.0.3",
    "@semantic-release/exec": "6.0.3",
    "@semantic-release/git": "10.0.1",
<<<<<<< HEAD
=======
    "semantic-release": "22.0.12",
    "@babel/core": "7.23.6",
    "@babel/eslint-parser": "7.23.3",
>>>>>>> b24fda66
    "chai": "4.3.7",
    "eslint": "8.56.0",
    "eslint-config-airbnb-base": "15.0.0",
<<<<<<< HEAD
    "eslint-plugin-import": "2.29.0",
    "semantic-release": "22.0.8",
    "stylelint": "15.11.0",
    "stylelint-config-standard": "34.0.0"
=======
    "eslint-plugin-import": "2.29.1",
    "stylelint": "16.0.2",
    "stylelint-config-standard": "35.0.0"
>>>>>>> b24fda66
  }
}<|MERGE_RESOLUTION|>--- conflicted
+++ resolved
@@ -22,29 +22,17 @@
   "homepage": "https://github.com/adobe/aem-boilerplate#readme",
   "devDependencies": {
     "@adobe/aem-cli": "^16.1.3",
-    "@babel/core": "7.23.5",
-    "@babel/eslint-parser": "7.23.3",
     "@semantic-release/changelog": "6.0.3",
     "@semantic-release/exec": "6.0.3",
     "@semantic-release/git": "10.0.1",
-<<<<<<< HEAD
-=======
     "semantic-release": "22.0.12",
     "@babel/core": "7.23.6",
     "@babel/eslint-parser": "7.23.3",
->>>>>>> b24fda66
     "chai": "4.3.7",
     "eslint": "8.56.0",
     "eslint-config-airbnb-base": "15.0.0",
-<<<<<<< HEAD
-    "eslint-plugin-import": "2.29.0",
-    "semantic-release": "22.0.8",
-    "stylelint": "15.11.0",
-    "stylelint-config-standard": "34.0.0"
-=======
     "eslint-plugin-import": "2.29.1",
     "stylelint": "16.0.2",
     "stylelint-config-standard": "35.0.0"
->>>>>>> b24fda66
   }
 }