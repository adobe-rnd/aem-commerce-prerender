{
  "name": "@adobe/aem-boilerplate",
  "private": true,
  "version": "1.3.0",
  "description": "Starter project for Adobe Helix",
  "scripts": {
    "lint:js": "eslint .",
    "lint:css": "stylelint blocks/**/*.css styles/*.css",
    "lint": "npm run lint:js && npm run lint:css",
    "start": "aem up --print-index",
    "install:dropins": "node postinstall.js",
    "postinstall": "npm run install:dropins",
    "postupdate": "npm run install:dropins"
  },
  "repository": {
    "type": "git",
    "url": "git+https://github.com/adobe/aem-boilerplate.git"
  },
  "author": "Adobe",
  "license": "Apache License 2.0",
  "bugs": {
    "url": "https://github.com/adobe/aem-boilerplate/issues"
  },
  "homepage": "https://github.com/adobe/aem-boilerplate#readme",
  "devDependencies": {
<<<<<<< HEAD
    "@adobe/aem-cli": "^16.1.3",
    "@babel/core": "7.24.7",
=======
>>>>>>> 72b31ebc
    "@babel/eslint-parser": "7.24.7",
    "eslint": "8.57.0",
    "eslint-config-airbnb-base": "15.0.0",
    "eslint-plugin-import": "2.29.1",
    "stylelint": "16.6.1",
    "stylelint-config-standard": "36.0.0"
  },
  "dependencies": {
    "@adobe/magento-storefront-event-collector": "^1.8.0",
    "@adobe/magento-storefront-events-sdk": "^1.8.0",
    "@dropins/storefront-pdp": "^0.2.2",
    "@dropins/tools": "^0.22.0"
  }
}<|MERGE_RESOLUTION|>--- conflicted
+++ resolved
@@ -23,11 +23,7 @@
   },
   "homepage": "https://github.com/adobe/aem-boilerplate#readme",
   "devDependencies": {
-<<<<<<< HEAD
     "@adobe/aem-cli": "^16.1.3",
-    "@babel/core": "7.24.7",
-=======
->>>>>>> 72b31ebc
     "@babel/eslint-parser": "7.24.7",
     "eslint": "8.57.0",
     "eslint-config-airbnb-base": "15.0.0",
