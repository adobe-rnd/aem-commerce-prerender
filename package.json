--- conflicted
+++ resolved
@@ -12,13 +12,8 @@
     "js-yaml": "^4.1.0",
     "node-fetch": "^2.6.0",
     "striptags": "^3.2.0",
-<<<<<<< HEAD
     "vega": "^6.0.0",
-    "vega-lite": "^5.23.0"
-=======
-    "vega": "^5.33.0",
     "vega-lite": "^6.0.0"
->>>>>>> 36af91c5
   },
   "devDependencies": {
     "@eslint/js": "^9.17.0",
