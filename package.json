{
  "name": "@adobe/aem-boilerplate",
  "private": true,
  "version": "1.3.0",
  "description": "Starter project for Adobe Helix",
  "scripts": {
    "lint:js": "eslint .",
    "lint:css": "stylelint blocks/**/*.css styles/*.css",
    "lint": "npm run lint:js && npm run lint:css",
    "start": "aem up --print-index",
    "postinstall": "node postinstall.js"
  },
  "repository": {
    "type": "git",
    "url": "git+https://github.com/adobe/aem-boilerplate.git"
  },
  "author": "Adobe",
  "license": "Apache License 2.0",
  "bugs": {
    "url": "https://github.com/adobe/aem-boilerplate/issues"
  },
  "homepage": "https://github.com/adobe/aem-boilerplate#readme",
  "devDependencies": {
<<<<<<< HEAD
    "@adobe/aem-cli": "^16.1.3",
    "@babel/core": "7.24.0",
    "@babel/eslint-parser": "7.23.10",
=======
    "@babel/core": "7.24.4",
    "@babel/eslint-parser": "7.24.1",
>>>>>>> 34be78bd
    "chai": "5.1.0",
    "eslint": "8.57.0",
    "eslint-config-airbnb-base": "15.0.0",
    "eslint-plugin-import": "2.29.1",
    "stylelint": "16.3.1",
    "stylelint-config-standard": "36.0.0"
  },
  "dependencies": {
    "@adobe/magento-storefront-event-collector": "^1.7.1",
    "@adobe/magento-storefront-events-sdk": "^1.7.1"
  }
}<|MERGE_RESOLUTION|>--- conflicted
+++ resolved
@@ -21,14 +21,9 @@
   },
   "homepage": "https://github.com/adobe/aem-boilerplate#readme",
   "devDependencies": {
-<<<<<<< HEAD
     "@adobe/aem-cli": "^16.1.3",
-    "@babel/core": "7.24.0",
-    "@babel/eslint-parser": "7.23.10",
-=======
     "@babel/core": "7.24.4",
     "@babel/eslint-parser": "7.24.1",
->>>>>>> 34be78bd
     "chai": "5.1.0",
     "eslint": "8.57.0",
     "eslint-config-airbnb-base": "15.0.0",
