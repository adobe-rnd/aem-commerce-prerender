--- conflicted
+++ resolved
@@ -11,13 +11,9 @@
     "@whatwg-node/server": "^0.10.10",
     "canvas": "^3.1.0",
     "cheerio": "^1.0.0",
-<<<<<<< HEAD
     "commander": "^13.1.0",
     "diff": "^8.0.2",
     "dotenv-stringify": "^3.0.1",
-=======
-    "commander": "^14.0.0",
->>>>>>> 72602807
     "handlebars": "^4.7.8",
     "js-yaml": "^4.1.0",
     "node-fetch": "^2.6.0",
