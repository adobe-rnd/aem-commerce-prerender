--- conflicted
+++ resolved
@@ -62,144 +62,6 @@
       },
     })
   })
-<<<<<<< HEAD
-})
-
-describe('Meta Tags Template', () => {
-  let headTemplate;
-  beforeAll(() => {
-    const headTemplateFile = fs.readFileSync(path.join(__dirname, '..', 'actions', 'pdp-renderer', 'templates', `head.hbs`), 'utf8');
-    headTemplate = Handlebars.compile(headTemplateFile);
-  });
-
-  test('template renders with no params passed', () => {
-    const result = headTemplate();
-    expect(result).toMatchInlineSnapshot(`
-"<head>
-  <meta charset="UTF-8">
-  <title></title>
-
-  <meta property="og:type" content="og:product">
-
-  <script type="application/ld+json"></script>
-</head>
-
-"
-`);
-  });
-
-  it('renders meta tags with all parameters provided', () => {
-    const result = headTemplate({
-      metaDescription: "Product Description",
-      metaKeyword: "foo, bar",
-      metaImage: "https://example.com/image.jpg",
-      lastModifiedAt: "2023-10-01",
-      sku: "12345",
-      externalId: "67890"
-    });
-
-    expect(result).toMatchInlineSnapshot(`
-"<head>
-  <meta charset="UTF-8">
-  <title></title>
-
-  <meta name="description" content="Product Description"><meta name="keywords" content="foo, bar"><meta name="image" content="https://example.com/image.jpg"><meta name="id" content="67890"><meta name="sku" content="12345"><meta name="x-cs-lastModifiedAt" content="2023-10-01"><meta property="og:type" content="og:product">
-
-  <script type="application/ld+json"></script>
-</head>
-
-"
-`);
-  });
-
-  it('renders only type meta tag when no parameters are provided', () => {
-    const result = headTemplate({});
-
-    expect(result).toMatchInlineSnapshot(`
-"<head>
-  <meta charset="UTF-8">
-  <title></title>
-
-  <meta property="og:type" content="og:product">
-
-  <script type="application/ld+json"></script>
-</head>
-
-"
-`);
-  });
-
-  it('renders only description meta tag when only description is provided', () => {
-    const result = headTemplate({ description: "Product Description" });
-
-    expect(result).toMatchInlineSnapshot(`
-"<head>
-  <meta charset="UTF-8">
-  <title></title>
-
-  <meta property="og:type" content="og:product">
-
-  <script type="application/ld+json"></script>
-</head>
-
-"
-`);
-  });
-
-  it('renders only id meta tag when only id is provided', () => {
-    const result = headTemplate({ id: "67890" });
-
-    expect(result).toMatchInlineSnapshot(`
-"<head>
-  <meta charset="UTF-8">
-  <title></title>
-
-  <meta property="og:type" content="og:product">
-
-  <script type="application/ld+json"></script>
-</head>
-
-"
-`);
-  });
-
-  it('renders only sku meta tag when only sku is provided', () => {
-    const result = headTemplate({ sku: "12345" });
-
-    expect(result).toMatchInlineSnapshot(`
-"<head>
-  <meta charset="UTF-8">
-  <title></title>
-
-  <meta name="sku" content="12345"><meta property="og:type" content="og:product">
-
-  <script type="application/ld+json"></script>
-</head>
-
-"
-`);
-  });
-
-  it('renders only lastModifiedAt meta tag when only lastModifiedAt is provided', () => {
-    const result = headTemplate({ lastModifiedAt: "2023-10-01" });
-
-    expect(result).toMatchInlineSnapshot(`
-"<head>
-  <meta charset="UTF-8">
-  <title></title>
-
-  <meta name="x-cs-lastModifiedAt" content="2023-10-01"><meta property="og:type" content="og:product">
-
-  <script type="application/ld+json"></script>
-</head>
-
-"
-`);
-  });
-
-
-});
-=======
 
   test('returns correct template', async () => {
     const sku = '24-MB03';
@@ -258,4 +120,138 @@
     expect(response.error.statusCode).toEqual(404);
   });
 })
->>>>>>> 085771c8
+
+describe('Meta Tags Template', () => {
+  let headTemplate;
+  beforeAll(() => {
+    const headTemplateFile = fs.readFileSync(path.join(__dirname, '..', 'actions', 'pdp-renderer', 'templates', `head.hbs`), 'utf8');
+    headTemplate = Handlebars.compile(headTemplateFile);
+  });
+
+  test('template renders with no params passed', () => {
+    const result = headTemplate();
+    expect(result).toMatchInlineSnapshot(`
+"<head>
+  <meta charset="UTF-8">
+  <title></title>
+
+  <meta property="og:type" content="og:product">
+
+  <script type="application/ld+json"></script>
+</head>
+
+"
+`);
+  });
+
+  it('renders meta tags with all parameters provided', () => {
+    const result = headTemplate({
+      metaDescription: "Product Description",
+      metaKeyword: "foo, bar",
+      metaImage: "https://example.com/image.jpg",
+      lastModifiedAt: "2023-10-01",
+      sku: "12345",
+      externalId: "67890"
+    });
+
+    expect(result).toMatchInlineSnapshot(`
+"<head>
+  <meta charset="UTF-8">
+  <title></title>
+
+  <meta name="description" content="Product Description"><meta name="keywords" content="foo, bar"><meta name="image" content="https://example.com/image.jpg"><meta name="id" content="67890"><meta name="sku" content="12345"><meta name="x-cs-lastModifiedAt" content="2023-10-01"><meta property="og:type" content="og:product">
+
+  <script type="application/ld+json"></script>
+</head>
+
+"
+`);
+  });
+
+  it('renders only type meta tag when no parameters are provided', () => {
+    const result = headTemplate({});
+
+    expect(result).toMatchInlineSnapshot(`
+"<head>
+  <meta charset="UTF-8">
+  <title></title>
+
+  <meta property="og:type" content="og:product">
+
+  <script type="application/ld+json"></script>
+</head>
+
+"
+`);
+  });
+
+  it('renders only description meta tag when only description is provided', () => {
+    const result = headTemplate({ description: "Product Description" });
+
+    expect(result).toMatchInlineSnapshot(`
+"<head>
+  <meta charset="UTF-8">
+  <title></title>
+
+  <meta property="og:type" content="og:product">
+
+  <script type="application/ld+json"></script>
+</head>
+
+"
+`);
+  });
+
+  it('renders only id meta tag when only id is provided', () => {
+    const result = headTemplate({ id: "67890" });
+
+    expect(result).toMatchInlineSnapshot(`
+"<head>
+  <meta charset="UTF-8">
+  <title></title>
+
+  <meta property="og:type" content="og:product">
+
+  <script type="application/ld+json"></script>
+</head>
+
+"
+`);
+  });
+
+  it('renders only sku meta tag when only sku is provided', () => {
+    const result = headTemplate({ sku: "12345" });
+
+    expect(result).toMatchInlineSnapshot(`
+"<head>
+  <meta charset="UTF-8">
+  <title></title>
+
+  <meta name="sku" content="12345"><meta property="og:type" content="og:product">
+
+  <script type="application/ld+json"></script>
+</head>
+
+"
+`);
+  });
+
+  it('renders only lastModifiedAt meta tag when only lastModifiedAt is provided', () => {
+    const result = headTemplate({ lastModifiedAt: "2023-10-01" });
+
+    expect(result).toMatchInlineSnapshot(`
+"<head>
+  <meta charset="UTF-8">
+  <title></title>
+
+  <meta name="x-cs-lastModifiedAt" content="2023-10-01"><meta property="og:type" content="og:product">
+
+  <script type="application/ld+json"></script>
+</head>
+
+"
+`);
+  });
+
+
+});