const { errorResponse } = require('../utils');
const { State, Files } = require('@adobe/aio-sdk');
const fs = require('fs');
const Handlebars = require('handlebars');
const { linkifyAbids } = require('./linkify-abids');
<<<<<<< HEAD
=======
const { getUnpublishedReplacements } = require('./get-unpublished-replacements');
>>>>>>> d4526bee
const { mapRelatedProducts } = require('./map-related-products');
const { loadState } = require('../check-target-changes/target-fetcher');

Handlebars.registerHelper("eq", function(a, b) {
  return a?.toLowerCase() === b?.toLowerCase();
});

Handlebars.registerHelper("lt", function(a, b) {
  return a < b;
});

Handlebars.registerHelper("gt", function(a, b) {
  return a > b;
});


Handlebars.registerHelper("len", function(a, b) {
  b = b || 0;
  return Array.isArray(a) ? a.length-b : 0;
});

Handlebars.registerHelper('getReactType', function(context, field) {
  return context[field]?.suitability || '';
});

Handlebars.registerHelper('getReactNotes', function(context, field) {
  return context[field]?.notes || '';
});

Handlebars.registerHelper('getReactDilution', function(context, field) {
  return context[field]?.recommendeddilution || '';
});

Handlebars.registerHelper("concat", function(...args) {
  return args.filter(arg => typeof arg === "string").join("/");
});

Handlebars.registerHelper("extractNumber", function(value) {
  const match = value.match(/\d+/);
  return match ? match[0] : "";
});

Handlebars.registerHelper("isValidImageUrl", function(image, options) {
  if(image && image.resourceType?.toLowerCase() === 'image') {
    return options.fn(this);
  }
  return options.inverse(this);
});

Handlebars.registerHelper('replaceSlash', function(text) {
  return text.replace(/[^a-zA-Z0-9]/g, "");
});

Handlebars.registerHelper('stripTags', function(text) {
  return text.replace(/(<([^>]+)>)/gi, "");
});

Handlebars.registerHelper('toLowerCase', function(str) {
  return str?.toLowerCase();
});

Handlebars.registerHelper('isOneOf', function(value, options) {
  const validValues = options.hash.values.split(',');
  return validValues.includes(value?.toLowerCase()) ? true : false;
});

Handlebars.registerHelper("object", function () {
    let obj = {};
    for (let i = 0; i < arguments.length - 1; i += 2) {
        if (arguments[i + 1] !== undefined && arguments[i + 1] !== null && arguments[i + 1] !== "") {
            obj[arguments[i]] = arguments[i + 1];
        }
    }
    return obj;
});

Handlebars.registerHelper("json", function (context) {
    return JSON.stringify(context, null, 2);
});

Handlebars.registerHelper("join", function (array, separator, key) {
  if (!Array.isArray(array)) return "";
  return array.map(item => (key ? item[key] : item)).join(separator);
});

Handlebars.registerHelper("array", function () {
  let arr = [];
  for (let i = 0; i < arguments.length - 1; i++) {
      if (arguments[i] !== undefined && arguments[i] !== null && arguments[i] !== "") {
          arr.push(arguments[i]);
      }
  }
  return arr;
});

Handlebars.registerHelper("filter", function (array, key) {
  if (!Array.isArray(array)) return [];
  return array.filter(item => item[key] !== undefined && item[key] !== null && item[key] !== "");
});

Handlebars.registerHelper("or", function (a, b) {
  return a || b;
});

Handlebars.registerHelper("and", function (a, b) {
  return a && b;
});

Handlebars.registerHelper("replaceTagTitle", function (value) {
  switch (value) {
    case 'RABMAB':
      return 'RabMAb®';
    case 'RECOMBINANT':
      return 'Recombinant';
    default:
      return value;
  }
});

function parseJson(jsonString) {
  try {
    return jsonString ? JSON.parse(jsonString) : null;
  } catch (e) {
    return null;
  }
}

async function getRelatedTargets(relatedTargets, aioLibs){
  const targets = relatedTargets?.split('|');
  // load target state
  const state = await loadState('en-us', aioLibs);
  let additionalTargets = [];
  targets?.forEach(target =>{
    additionalTargets.push(state.ids[target]?.name);
  })
  return additionalTargets.join(',');
}

function getAntibodyPurity(technique, reagent, fraction){
  if (technique && reagent) {
    return `${technique} ${reagent}`
  } else if (technique || reagent) {
    return technique || reagent
  }

  return fraction ? fraction : undefined
}

async function generateProductHtml(product, ctx, state) {
  // const path = state.skus[sku]?.path || '';
  const { logger } = ctx;

  try {
    // const product = JSON.parse(data?.toString());
    logger.debug(product?.raw?.adproductslug || "No adproductslug found");
    product.status = product.raw.adstatus.toLowerCase();
    product.isUnpublishedProduct = (product.status === "inactive" || product.status === "quarantined") && !!product?.raw?.adunpublishedattributes;
    product.isLegacyUnpublished = product.raw.adseoclasslevelone === 'unavailable';
    
    product.productmetatitle = product.raw.admetatitle || product.raw.adgentitle || product.title;
    product.productmetadescription = product.raw.admetadescription || product.raw.adgenshortdescription || '';
    product.categorytype = product.raw.adcategorytype;
    product.reviewssummary = parseJson(product.raw.reviewssummaryjson);
    product.targetdata = parseJson(product.raw.targetjson);
    product.target = parseJson(product.raw.adprimarytargetjson);
    product.alternativenames = product.target?.adPrimaryTargetAlternativeNames?.split('|')?.join(', ') || product.target?.adPrimaryTargetAlternativeNames;
    product.targetrelevance = parseJson(product.target?.adPrimaryTargetRelevanceJSON)
    product.targetfunction = product.targetrelevance?.function?.join('. ');
    product.targetposttranslationalmodifications = product.targetrelevance?.postTranslationalModifications?.join('. ');
    product.targetsequencesimilarities = product.targetrelevance?.sequenceSimilarities?.join('. ');
    product.targetattr = parseJson(product.raw.adsecondaryantibodyattributesjson);
    product.biochemicalattr = parseJson(product.raw.adbiochemicalattributesjson);
    product.celltargetattr = parseJson(product.raw.adcelllinetargetattributesjson);
    if (product.celltargetattr) {
      product.celltargetattr.knockoutvalidation = product.celltargetattr?.geneEditedCellLineKnockoutValidations?.join(', ');
      product.celltargetattr.strlocus = product.celltargetattr?.strLocus?.join(', ');
      product.celltargetattr.cultureproperties = product.celltargetattr?.cultureProperties?.join(', ');
    }
    product.cellattr = parseJson(product.raw.adcelllineattributesjson);
    if (product.cellattr) product.cellattr.subcultureguidelines = product.cellattr?.subcultureGuidelines?.join(', ')
    product.conjugations = parseJson(product.raw.adconjugationsjson);
    product.notes = parseJson(product.raw?.adnotesjson);
    product.images = parseJson(product.raw.imagesjson);
    product.images?.forEach((image) =>{
      image.legend = image.imgLegend?.replace(/\r\n|\n|\r/g, '') || '';
      image.legend = image.legend?.replace(/"/g, '\\"');
      image.imagesusage = parseJson(image?.imgImageUsageJSON);
    })
    product.schemapurificationtechnique = product.raw.adpurificationtechnique || '' + ' ' + product.raw.adpurificationtechniquereagent || '';
    product.purity = product.raw.adpurity || product.raw.adpurificationfraction || undefined;
    product.applications = parseJson(product.raw.adapplicationreactivityjson);
    product.tabledata = parseJson(product.raw.reactivitytabledata);
    product.summarynotes = parseJson(product.raw.adtargetsummarynotesjson);
    product.associatedproducts = parseJson(product.raw.adassociatedproductsjson);
    product.alternateproducts = parseJson(product.raw.addirectreplacementjson);
    if (product.alternateproducts) product.alternateproducts.type = product.alternateproducts?.categoryType?.toLowerCase()?.replace(/ /g, '-');
    product.toprecommendedproducts = parseJson(product.raw.adtoprecommendedproductsjson);
    product.toprecommendedproducts?.forEach((toprecommendedproduct) => {
      if (toprecommendedproduct) {
        toprecommendedproduct.type = toprecommendedproduct?.categoryType?.toLowerCase()?.replace(/ /g, '-');
      }
    });
    product.publications = parseJson(product.raw.adpublicationsjson)?.items;
    product.sampletypes = parseJson(product.raw.adkitsampletypesjson);

    product.publications?.forEach((publication) => {
      publication.publicationYear = new Date(publication.publicationDate).getFullYear();
    });
    product.protocolsdownloads = product.isUnpublishedProduct ? parseJson(product.raw?.adunpublishedattributes)?.protocols : parseJson(product.raw.adproductprotocols);
    product.sequenceinfo = product.raw.adproteinaminoacidsequencesjson;
    const sequenceinfotag = product.raw.adproteinaminoacidsequencestags?.replace(/'/g, '"');
    product.sequenceinfotag = parseJson(sequenceinfotag)?.at(0);
    product.kitcomponent = parseJson(product.raw.adkitcomponentdetailsjson);
    product.immunogenlinkjson = parseJson(product.raw.adimmunogendatabaselinksjson)?.at(0);
    product.immunogendesc = product.raw.adimmunogendescription;
    product.purificationnotes = parseJson(product?.raw?.adpurificationnotesjson);
    product.purificationnotesstatement = product.purificationnotes?.map(note => note?.statement || '').join('\n');
    product.standardproteinisoforms = parseJson(product?.raw?.adstandardproteinisoformsjson)?.at(0);
    product.subcellularlocalisations = product.standardproteinisoforms?.subcellularLocalisations?.at(0);
    product.purificationtechnique = (product?.raw?.adpurificationtechnique || '')?.concat(' ', product?.raw?.adpurificationtechniquereagent || '');
    product.conjugatevariations = parseJson(product?.raw?.advariationsjson);
    product.dissociationconstant = parseJson(product?.raw?.adantibodydissociationconstantjson);
    product.speciesreactivity = parseJson(product?.raw?.adspeciesreactivityjson);
    product.secondaryantibodytargetisotypes = product?.raw?.adsecondaryantibodyattributestargetisotypes?.split(';')?.join(', ') || '';
    product.productsummary = parseJson(product?.raw?.adproductsummaryjson);
    product.generalsummary = product.productsummary?.generalSummary || product.raw.adproductsummary;
<<<<<<< HEAD
    product.crosssell = parseJson(product?.raw?.adcrosssellrecommendationsjson);
    product.relatedProducts = mapRelatedProducts({
      alternateproducts: [product.alternateproducts],
=======
    product.unpublishedReplacements = getUnpublishedReplacements(product?.raw?.adunpublishedattributes);
    product.crosssell = parseJson(product?.raw?.adcrosssellrecommendationsjson);
    product.relatedProducts = mapRelatedProducts({
      alternateproducts: product.alternateproducts ? [product.alternateproducts] : [],
>>>>>>> d4526bee
      associatedproducts: product.associatedproducts,
      toprecommendedproducts: product.toprecommendedproducts,
      crosssell: product.crosssell,
    });
    if (product.alternateproducts) {
      product.toprecommendedproducts = [];
    }

    if(product.raw.adrelatedtargets){
      const stateLib = await State.init({});
      const filesLib = await Files.init({});
      product.relatedtargets = await getRelatedTargets(product.raw.adrelatedtargets, { stateLib, filesLib });
    }

    // load the templates
    const templateNames = [
      "page",
      "overview-section",
      "datasheet-section",
      "support-section",
      "product-header-block",
      "product-overview-block",
      "product-buybox-block",
      "product-variations-block",
      "product-keyfacts-block",
      "product-alternate-block",
      "product-publications-block",
      "product-target-block",
      "product-reactivity-block",
      "product-datasheet-block",
      "product-protocols-block",
      "product-storage-block",
      "product-notes-block",
      "product-summarynotes-block",
      "associated-products-block",
      "product-downloads-block",
      "product-sequenceinfo-block",
      "product-specifications-block",
      "product-general-info-block",
      "product-quality-control-block",
      "product-cell-culture-block",
      "product-handling-procedures-block",
      "product-precision-block",
      "product-recovery-block",
      "section-metadata-block",
      "product-kitcomponent-block",
      "product-header-inactive-block",
      "product-related-products",
      "product-downloads-inactive-block",
      "product-unpublished-replacements-block",
      "meta-jsonld",
      "product-reactivity-jsonld"
  ];
    let template = '';
    templateNames.forEach((templateName) => {
      const templateContent = fs.readFileSync(
        __dirname + `/templates/us/${templateName}.html`,
        'utf-8'
      );
      if (templateContent) {
        if (templateName === 'page') {
          template = Handlebars.compile(templateContent);
        }
        {
          Handlebars.registerPartial(templateName, templateContent);
        }
      }
    });

    // render the main template with the content
    const linkifiedProduct = linkifyAbids(product, state.skus, logger);
    const html = template(linkifiedProduct);
    const response = {
      statusCode: 200,
      body: html,
    };

    logger.info(`${response.statusCode}: successful request`);
    return response;

  } catch (error) {
    logger.error(`Error parsing JSON for key: ${ctx.path}`, error);
  }
}

module.exports = {
  generateProductHtml,
};<|MERGE_RESOLUTION|>--- conflicted
+++ resolved
@@ -3,10 +3,7 @@
 const fs = require('fs');
 const Handlebars = require('handlebars');
 const { linkifyAbids } = require('./linkify-abids');
-<<<<<<< HEAD
-=======
 const { getUnpublishedReplacements } = require('./get-unpublished-replacements');
->>>>>>> d4526bee
 const { mapRelatedProducts } = require('./map-related-products');
 const { loadState } = require('../check-target-changes/target-fetcher');
 
@@ -233,16 +230,10 @@
     product.secondaryantibodytargetisotypes = product?.raw?.adsecondaryantibodyattributestargetisotypes?.split(';')?.join(', ') || '';
     product.productsummary = parseJson(product?.raw?.adproductsummaryjson);
     product.generalsummary = product.productsummary?.generalSummary || product.raw.adproductsummary;
-<<<<<<< HEAD
-    product.crosssell = parseJson(product?.raw?.adcrosssellrecommendationsjson);
-    product.relatedProducts = mapRelatedProducts({
-      alternateproducts: [product.alternateproducts],
-=======
     product.unpublishedReplacements = getUnpublishedReplacements(product?.raw?.adunpublishedattributes);
     product.crosssell = parseJson(product?.raw?.adcrosssellrecommendationsjson);
     product.relatedProducts = mapRelatedProducts({
       alternateproducts: product.alternateproducts ? [product.alternateproducts] : [],
->>>>>>> d4526bee
       associatedproducts: product.associatedproducts,
       toprecommendedproducts: product.toprecommendedproducts,
       crosssell: product.crosssell,
@@ -291,6 +282,7 @@
       "product-kitcomponent-block",
       "product-header-inactive-block",
       "product-related-products",
+      "product-related-products",
       "product-downloads-inactive-block",
       "product-unpublished-replacements-block",
       "meta-jsonld",
