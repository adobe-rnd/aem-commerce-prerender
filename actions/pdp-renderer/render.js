const { errorResponse } = require('../utils');
const { State, Files } = require('@adobe/aio-sdk');
const fs = require('fs');
const Handlebars = require('handlebars');
const { linkifyAbids } = require('./linkify-abids');
const { getUnpublishedReplacements } = require('./get-unpublished-replacements');
const { mapRelatedProducts } = require('./map-related-products');
const { loadState } = require('../check-target-changes/target-fetcher');

Handlebars.registerHelper("eq", function(a, b) {
  return a?.toLowerCase() === b?.toLowerCase();
});

Handlebars.registerHelper("eqnumber", function(a, b) {
  return a === b;
});

Handlebars.registerHelper("lt", function(a, b) {
  return a < b;
});

Handlebars.registerHelper("gt", function(a, b) {
  return a > b;
});


Handlebars.registerHelper("len", function(a, b) {
  b = b || 0;
  return Array.isArray(a) ? a.length-b : 0;
});

Handlebars.registerHelper('getReactType', function(context, field) {
  return context[field]?.suitability || '';
});

Handlebars.registerHelper('getReactNotes', function(context, field) {
  const escapedString = context[field]?.notes?.replace(/"/g, '\\"');
  return escapedString || '';
});

Handlebars.registerHelper('getReactDilution', function(context, field) {
  return context[field]?.recommendeddilution || '';
});

Handlebars.registerHelper('escapeQuotes', function (text) {
  return text.replace(/"/g, '\\"');
});

Handlebars.registerHelper("concat", function(...args) {
  return args.filter(arg => typeof arg === "string").join("/");
});

Handlebars.registerHelper("extractNumber", function(value) {
  const match = value.match(/\d+/);
  return match ? match[0] : "";
});

Handlebars.registerHelper("isValidImageUrl", function(image, options) {
  if(image && image.resourceType?.toLowerCase() === 'image') {
    return options.fn(this);
  }
  return options.inverse(this);
});

Handlebars.registerHelper('replaceSlash', function(text) {
  return text?.replace(/[^a-zA-Z0-9]/g, "");
});

Handlebars.registerHelper('stripTags', function(text) {
  return text?.replace(/(<([^>]+)>)/gi, "");
});

Handlebars.registerHelper('toLowerCase', function(str) {
  return str?.toLowerCase();
});

Handlebars.registerHelper('isOneOf', function(value, options) {
  const validValues = options.hash.values.split(',');
  return validValues.includes(value?.toLowerCase()) ? true : false;
});

Handlebars.registerHelper('isNotOneOf', function(value, options) {
  const validValues = options.hash.values.split(',');
  return validValues.includes(value?.toLowerCase()) ? false : true;
});


Handlebars.registerHelper("object", function () {
    let obj = {};
    for (let i = 0; i < arguments.length - 1; i += 2) {
        if (arguments[i + 1] !== undefined && arguments[i + 1] !== null && arguments[i + 1] !== "") {
            obj[arguments[i]] = arguments[i + 1];
        }
    }
    return obj;
});

Handlebars.registerHelper("json", function (context) {
    return JSON.stringify(context, null, 2);
});

Handlebars.registerHelper("join", function (array, separator, key) {
  if (!Array.isArray(array)) return "";
  return array.map(item => (key ? item[key] : item)).join(separator);
});

Handlebars.registerHelper("array", function () {
  let arr = [];
  for (let i = 0; i < arguments.length - 1; i++) {
      if (arguments[i] !== undefined && arguments[i] !== null && arguments[i] !== "") {
          arr.push(arguments[i]);
      }
  }
  return arr;
});

Handlebars.registerHelper("filter", function (array, key) {
  if (!Array.isArray(array)) return [];
  return array.filter(item => item[key] !== undefined && item[key] !== null && item[key] !== "");
});

Handlebars.registerHelper("or", function (a, b) {
  return a || b;
});

Handlebars.registerHelper("and", function (a, b) {
  return a && b;
});

Handlebars.registerHelper("replaceTagTitle", function (value) {
  switch (value) {
    case 'RABMAB':
      return 'RabMAb®';
    case 'RECOMBINANT':
      return 'Recombinant';
    default:
      return value;
  }
});

Handlebars.registerHelper('replaceQuotes', function (input) {
  if (typeof input !== 'string') return input;
  return input.replace(/"([^"]+(?="))"/g, '$1');
});

function parseJson(jsonString) {
  try {
    return jsonString ? JSON.parse(jsonString) : null;
  } catch (e) {
    return null;
  }
}

async function getRelatedTargets(relatedTargets, aioLibs, locale, logger){
  const targets = relatedTargets?.split('|');
  // load target state
  const state = await loadState(locale, aioLibs, logger);
  let additionalTargets = [];
  targets?.forEach(target =>{
    additionalTargets.push(state.ids[target?.toLowerCase()]?.name);
  })
  return additionalTargets.join(',');
}

function getAntibodyPurity(technique, reagent, fraction){
  if (technique && reagent) {
    return `${technique} ${reagent}`
  } else if (technique || reagent) {
    return technique || reagent
  }

  return fraction ? fraction : undefined
}

function sanitizeString(str) {
  return str
    .replace(/\\+_/g, '_')
    .replace(/&/g, '&amp;')
    .replace(/</g, '&lt;')
    .replace(/>/g, '&gt;')
    .replace(/"/g, '&quot;')
    .replace(/'/g, '&#039;');
}

function getFormattedDate(indexedDate) {
  const indexeddate = new Date(indexedDate);

  const yyyy = indexeddate.getUTCFullYear();
  const mm = String(indexeddate.getUTCMonth() + 1).padStart(2, '0');
  const dd = String(indexeddate.getUTCDate()).padStart(2, '0');

  const hh = String(indexeddate.getUTCHours()).padStart(2, '0');
  const min = String(indexeddate.getUTCMinutes()).padStart(2, '0');
  const ss = String(indexeddate.getUTCSeconds()).padStart(2, '0');

  const isoWithoutMs = `${yyyy}-${mm}-${dd}T${hh}:${min}:${ss}`;
  return isoWithoutMs;
}

Handlebars.registerHelper('trimColons', function (text) {
  if (typeof text === 'string') {
    return text.replace(/(?<!https?:\/\/):\s*/g, ' : ');
  }
  return text; // Return as-is if not a string
});

function createLocalizer(localisedJson, locale = 'en-us') {
  return function(key) {
    const item = localisedJson.find(entry => entry.Key === key);
    return item ? item[locale] : null;
  };
}

function convertJsonKeysToLowerCase(jsonObj) {
  if (!jsonObj) return "";
  return Object.fromEntries(
    Object.entries(jsonObj).map(([key, value]) => [key.toLowerCase(), value])
  );
}

const localeCnJp = ['zh-cn', 'ja-jp'];

async function generateProductHtml(product, ctx, state, locale, dirname = __dirname) {
  const { logger } = ctx;
  const { localisedJson } = state;
  logger.debug(localisedJson || "No localisedJson found");
  const getLocalizedValue = createLocalizer(localisedJson, locale);
  try {
    // const product = JSON.parse(data?.toString());
    logger.debug(product?.raw?.adproductslug || "No adproductslug found");
    product.status = product.raw.adstatus?.toLowerCase();
    product.publihseddate = getFormattedDate(product?.raw?.indexeddate);
    logger.debug("published Date :",product.publihseddate);
    product.locale = (localeCnJp.includes(locale)) ? null :  `/${locale}`;
    product.isUnpublishedProduct = (product.status === "inactive" || product.status === "quarantined") && !!product?.raw?.adunpublishedattributes;
    product.isLegacyUnpublished = product.raw.adseoclasslevelone === 'unavailable';
    product.protocolsdownloads = product.isUnpublishedProduct ? parseJson(product.raw?.adunpublishedattributes)?.protocols : parseJson(product.raw.adproductprotocols);
    product.protocolsdownloads?.forEach((link) => {
      if (link.url) {
        link.url = product.isLegacyUnpublished ? `https://doc.abcam.com/${link.url}` : `https://content.abcam.com/content/dam/abcam/product/${link.url}`;
        logger.debug(link.url);
      }
    })
    product.unpublishedReplacements = getUnpublishedReplacements(product?.raw?.adunpublishedattributes);
    product.unavaialble1heading1 = getLocalizedValue('product-unavailable-quarantined-heading1');
    product.unavaialble1heading2 = getLocalizedValue('product-unavailable-quarantined-heading2');
    product.unavaialble1p1 = getLocalizedValue('product-unavailable-quarantined-p1');
    product.unavaialble1p2 = getLocalizedValue('product-unavailable-quarantined-p2');
    product.unavaialble1anc = getLocalizedValue('product-unavailable-quarantined-anc');
    product.unavaialble1p3 = getLocalizedValue('product-unavailable-quarantined-p3');
    product.unavaialble2heading = getLocalizedValue('product-unavailable-inactive-h');
    product.unavaialble2para = getLocalizedValue('product-unavailable-inactive-p');
    product.title = product.raw?.title;

    const localisedtitle = convertJsonKeysToLowerCase(parseJson(product.raw?.adassetdefinitionnamelocalisedjson));
    product.englishtitle = locale === 'en-us' ? null : product.title;
    product.title = localisedtitle[locale] || product.title;

    const localisedgentitle = convertJsonKeysToLowerCase(parseJson(product.raw?.adgentitlelocalisedjson));
    const localisedmetatitle = convertJsonKeysToLowerCase(parseJson(product.raw?.admetatitlelocalisedjson));
    product.productmetatitle = localisedmetatitle[locale] || localisedgentitle[locale] || product.title;

    product.productmetadescription = product.raw?.admetadescription?.trim();    
    const localisedgenshortdescription = convertJsonKeysToLowerCase(parseJson(product.raw?.adgenshortdescriptionlocalisedjson));
    const localisedmetadescription = convertJsonKeysToLowerCase(parseJson(product.raw?.admetadescriptionlocalisedjson));
    product.productmetadescription = localisedmetadescription[locale] || localisedgenshortdescription[locale] || '';
    product.productmetadescription = product.productmetadescription?.trim();    

    if(product.status !== 'inactive' && product.status !== 'quarantined'){

      product.keyfacts = getLocalizedValue('key-facts');
      product.hostspecies = getLocalizedValue('host-species');
      product.clonality = getLocalizedValue('clonality');
      product.clonenumber = getLocalizedValue('clone-number');
      product.isotype = getLocalizedValue('isotype');
      product.lightchaintype = getLocalizedValue('light-chain-type');
      product.conjugation = getLocalizedValue('conjugation');
      product.excitation = getLocalizedValue('excitation');
      product.emission = getLocalizedValue('emission');
      product.carrierfree = getLocalizedValue('carrier-free');
      product.targetspecies = getLocalizedValue('target-species');
      product.reactswith = getLocalizedValue('reacts-with');
      product.applicationsheading = getLocalizedValue('applications');
      product.immunogen = getLocalizedValue('immunogen');
      product.epitope = getLocalizedValue('epitope');
      product.specificity = getLocalizedValue('specificity');
      product.targetisotype = getLocalizedValue('target-isotype');
      product.targetspecificity = getLocalizedValue('target-specificity');
      product.minimalcrossreactivity = getLocalizedValue('minimal-cross-reactivity');
      product.preadsorbed = getLocalizedValue('pre-adsorbed');
      product.targetheading = getLocalizedValue('target');
      product.assaytype = getLocalizedValue('assay-type');
      product.storagebuffer = getLocalizedValue('storage-buffer');
      product.form = getLocalizedValue('form');
      product.purityheading = getLocalizedValue('purity');
      product.reconstitution = getLocalizedValue('reconstitution');
      product.casnumber = getLocalizedValue('cas-number');
      product.source = getLocalizedValue('source');
      product.molecularweight = getLocalizedValue('molecular-weight');
      product.molecularformula = getLocalizedValue('molecular-formula');
      product.pubchem = getLocalizedValue('pubchem');
      product.nature = getLocalizedValue('nature');
      product.solubility = getLocalizedValue('solubility');
      product.biochemicalname = getLocalizedValue('biochemical-name');
      product.biologicaldescription = getLocalizedValue('biological-description');
      product.canonicalsmiles = getLocalizedValue('canonical-smiles');
      product.isomericsmiles = getLocalizedValue('isomeric-smiles');
      product.inchi = getLocalizedValue('inchi');
      product.inchikey = getLocalizedValue('inchikey');
      product.iupacname = getLocalizedValue('iupac-name');
      product.detectionmethod = getLocalizedValue('detection-method');
      product.sampletypesheading = getLocalizedValue('sample-types');
      product.sensitivity = getLocalizedValue('sensitivity');
      product.range = getLocalizedValue('range');
      product.assaytime = getLocalizedValue('assay-time');
      product.assayplatform = getLocalizedValue('assay-platform');
      product.generalrecovery = getLocalizedValue('general-recovery');
      product.endotoxinlevel = getLocalizedValue('endotoxin-level');
      product.expressionsystem = getLocalizedValue('expression-system');
      product.tags = getLocalizedValue('tags');
      product.biologicallyactive = getLocalizedValue('biologically-active');
      product.biologicalactivity = getLocalizedValue('biological-activity');
      product.massspectrometry = getLocalizedValue('mass-spectrometry');
      product.accession = getLocalizedValue('accession');
      product.animalfree = getLocalizedValue('animal-free');
      product.species = getLocalizedValue('species');
      product.celltype = getLocalizedValue('cell-type');
      product.speciesororganism = getLocalizedValue('species-or-organism');
      product.tissue = getLocalizedValue('tissue');
      product.knockoutvalidation = getLocalizedValue('knockout-validation');
      product.mutationdescription = getLocalizedValue('mutation-description');
      product.antibioticresistance = getLocalizedValue('antibiotic-resistance');
      product.disease = getLocalizedValue('disease');
      product.associatedproductsheading = getLocalizedValue('associated-products');
      product.recommendedalternatives = getLocalizedValue('recommended-alternatives');
      product.relatedconjugatesandformulations = getLocalizedValue('related-conjugates-and-formulations');
      product.reactivitydata = getLocalizedValue('reactivity-data');
      product.whyisthisrecommended = getLocalizedValue('why-is-this-recommended');      
      product.productdetails = getLocalizedValue('product-details');
      product.sequenceinfoheading = getLocalizedValue('sequence-info');
      product.precision = getLocalizedValue('precision');
      product.recovery = getLocalizedValue('recovery');
      product.whatsincluded = getLocalizedValue('whats-included');
      product.propertiesandstorageinformation = getLocalizedValue('properties-and-storage-information');
      product.purificationtechniqueheading = getLocalizedValue('purification-technique');
      product.purificationnotesheading = getLocalizedValue('purification-notes');
      product.genename = getLocalizedValue('gene-name');
      product.geneeditingtype = getLocalizedValue('gene-editing-type');
      product.geneeditingmethod = getLocalizedValue('gene-editing-method');
      product.zygosity = getLocalizedValue('zygosity');
      product.shippedatconditions = getLocalizedValue('shipped-at-conditions');
      product.appropriateshorttermstorageduration = getLocalizedValue('appropriate-short-term-storage-duration');
      product.appropriateshorttermstorageconditions = getLocalizedValue('appropriate-short-term-storage-conditions');
      product.appropriatelongtermstorageconditions = getLocalizedValue('appropriate-long-term-storage-conditions');
      product.aliquotinginformation = getLocalizedValue('aliquoting-information');
      product.storageinformation = getLocalizedValue('storage-information');
      product.handlingprocedures = getLocalizedValue('handling-procedures');
      product.initialhandlingguidelines = getLocalizedValue('initial-handling-guidelines');
      product.subcultureguidelines = getLocalizedValue('subculture-guidelines');
      product.culturemedium = getLocalizedValue('culture-medium');
      product.cryopreservationmedium = getLocalizedValue('cryopreservation-medium');
      product.supplementaryinfo = getLocalizedValue('supplementary-info');
      product.activitysummary = getLocalizedValue('activity-summary');
      product.associateddiseasesanddisorders = getLocalizedValue('associated-diseases-and-disorders');
      product.specifications = getLocalizedValue('specifications');
      product.additionalnotes = getLocalizedValue('additional-notes');
      product.generalinfo = getLocalizedValue('general-info');
      product.function = getLocalizedValue('function');
      product.sequencesimilarities = getLocalizedValue('sequence-similarities');
      product.posttranslationalmodifications = getLocalizedValue('post-translational-modifications');
      product.subcellularlocalisation = getLocalizedValue('subcellular-localisation');
      product.qualitycontrol = getLocalizedValue('quality-control');
      product.stranalysis = getLocalizedValue('str-analysis');
      product.cellculture = getLocalizedValue('cell-culture');
      product.biosafetylevel = getLocalizedValue('biosafety-level');
      product.adherentsuspension = getLocalizedValue('adherentsuspension');
      product.gender = getLocalizedValue('gender');
      product.viability = getLocalizedValue('viability');
      product.productprotocols = getLocalizedValue('product-protocols');
      product.targetdataheading = getLocalizedValue('target-data');
      product.additionaltargets = getLocalizedValue('additional-targets');
      product.publicationsheading = getLocalizedValue('publications');
      product.productpromise = getLocalizedValue('product-promise');
      product.productpromise1 = getLocalizedValue('product-promise-p1');
      product.productpromise2 = getLocalizedValue('product-promise-p2');
      product.productpromise3 = getLocalizedValue('product-promise-p3');
      product.productpromise4 = getLocalizedValue('product-promise-p4');
      product.viewalternnamesheading = getLocalizedValue('view-alternative-names');
      product.whatisthis = getLocalizedValue('what-is-this');
      product.recommendationTitle = getLocalizedValue('you-may-be-interested-in');
      product.recommendationItem1 = getLocalizedValue('you-may-be-interested-in-p1');
      product.recommendationItem2 = getLocalizedValue('you-may-be-interested-in-p2');
      product.recommendationItem3 = getLocalizedValue('you-may-be-interested-in-p3');
      product.recommendationItem4 = getLocalizedValue('you-may-be-interested-in-p4');
      product.alternativeTitle = getLocalizedValue('have-you-thought-about-this-alternative');
      product.alternativeItem1 = getLocalizedValue('have-you-thought-about-this-alternative-p1');
      product.viewProductLabel = getLocalizedValue('view-product');
      product.viewAllpublicationsLabel = getLocalizedValue('view-all-publications');
      product.fullListLabel = getLocalizedValue('full-list');

      product.host = ctx.config.coveoHost;
<<<<<<< HEAD
      const localisedtitle = convertJsonKeysToLowerCase(parseJson(product.raw.adassetdefinitionnamelocalisedjson));
      product.englishtitle = (locale === 'en-us') ? null : product.title;
      product.title = localisedtitle ? localisedtitle[locale] : product.title;

      const localisedgentitle = convertJsonKeysToLowerCase(parseJson(product.raw.adgentitlelocalisedjson));
      const localisedmetatitle = convertJsonKeysToLowerCase(parseJson(product.raw.admetatitlelocalisedjson));
      product.productmetatitle = localisedmetatitle[locale] || localisedgentitle[locale] || product.title;

     
      const localisedgenshortdescription = convertJsonKeysToLowerCase(parseJson(product.raw.adgenshortdescriptionlocalisedjson));
      const localisedmetadescription = convertJsonKeysToLowerCase(parseJson(product.raw.admetadescriptionlocalisedjson));
      product.productmetadescription = localisedmetadescription[locale] || localisedgenshortdescription[locale] || '';
      product.raw.admetadescription = product.raw.admetadescription?.trim();
=======
>>>>>>> aac897c4
      product.speciesvalue = product.raw.adspecies?.join(', ');
      product.categorytype = product.raw.adcategorytype;
      product.reviewssummary = parseJson(product.raw.reviewssummaryjson);
      product.targetdata = parseJson(product.raw.targetjson);
      product.target = parseJson(product.raw.adprimarytargetjson);
      product.alternativenames = product.target?.adPrimaryTargetAlternativeNames?.split('|')?.join(', ') || product.target?.adPrimaryTargetAlternativeNames;
      product.targetrelevance = parseJson(product.target?.adPrimaryTargetRelevanceJSON)
      product.primarytargetrelatedjson = parseJson(product.target?.adPrimaryTargetRelatedTargetsJSON)?.at(0);
      const primarytargetrelatedjson =  parseJson(product.target?.adPrimaryTargetRelatedTargetsJSON);
      if(primarytargetrelatedjson) {
        let primarytargetname = [];
        primarytargetrelatedjson?.forEach((target) => {
          primarytargetname.push(target?.name);
        })
        product.target.primarytargetname = primarytargetname?.join(' ');
      }
      product.targetfunction = String(product.targetrelevance?.function?.join('. ') || '');
      product.targetposttranslationalmodifications = product.targetrelevance?.postTranslationalModifications?.join('. ');
      product.targetsequencesimilarities = product.targetrelevance?.sequenceSimilarities?.join('. ');
      product.targetattr = parseJson(product.raw.adsecondaryantibodyattributesjson);
      product.biochemicalattr = parseJson(product.raw.adbiochemicalattributesjson);
      if(product.biochemicalattr?.molecularFormula) {
        const mFormule = product.biochemicalattr.molecularFormula;
        product.biochemicalattr.molecularFormula = mFormule.replace(/\d/g, (digit) => `<sub>${digit}</sub>`);
      }
      product.celltargetattr = parseJson(product.raw.adcelllinetargetattributesjson);
      if (product.celltargetattr) {
        product.celltargetattr.knockoutvalidation = product.celltargetattr?.geneEditedCellLineKnockoutValidations?.join(', ');
        product.celltargetattr.strlocus = product.celltargetattr?.strLocus?.join(', ');
        product.celltargetattr.cultureproperties = product.celltargetattr?.cultureProperties?.join(', ');
      }
      product.cellattr = parseJson(product.raw.adcelllineattributesjson);
      if (product.cellattr) product.cellattr.subcultureguidelines = product.cellattr?.subcultureGuidelines?.join(', ')
      product.conjugations = parseJson(product.raw.adconjugationsjson);
      product.notes = parseJson(product.raw?.adnotesjson);

      const shouldAddLocale = locale && !localeCnJp.includes(locale);

      product.notes?.forEach((note) => {
        note.statement = note.statement?.replace(/href="([^"]*?)"/gi, (match, hrefValue) => {
          const trimmedHref = hrefValue.trim();
          return `href="${trimmedHref}"`;
        });

        // Convert full Abcam URLs to relative
        note.statement = note.statement?.replace(
          /<a\s+href="https?:\/\/www\.abcam\.com(\/[^"]*)"/gi,
          '<a href="$1"'
        );

        // Handle relative links and locale injection
        note.statement = note.statement?.replace(
          /<a\s([^>]*?href=")((?:\.\.\/)+|(?:\/))([^"?#]+)([^"]*)?"([^>]*)>/gi,
          (match, prefix, pathPrefix, path, query, rest) => {
            const cleanPath = path.replace(/^(\.\.\/)+/, '').replace(/^\//, '').toLowerCase();
            const cleanQuery = query ? query.toLowerCase() : '';

            let hrefPart;
            if (shouldAddLocale) {
              hrefPart = `/${locale}/${cleanPath}${cleanQuery}`;
            } else {
              hrefPart = `/${cleanPath}${cleanQuery}`;
            }

            hrefPart = hrefPart.replace(/\/{2,}/g, '/');

            return `<a ${prefix}${hrefPart}"${rest}>`;
          }
        );
      });

      product.images = parseJson(product.raw.imagesjson);      
      product.images?.forEach((image) =>{
        product.ogimage = `https://content.abcam.com/${image.imgSeoUrl}`;
        image.santizedTitle = sanitizeString(image.imgTitle);
        image.legend = image.imgLegend?.replace(/\r\n|\n|\r/g, '') || '';
        image.legend = image.legend?.replace(/"/g, '\\"');
        image.imagesusage = parseJson(image?.imgImageUsageJSON);
        // Ensure bands is always an array to avoid template errors when code assumes an array
        const _bands = image.imagesusage?.bands;
        if (Array.isArray(_bands)) {
          image.bands = _bands;
        } else if (_bands !== undefined && _bands !== null && _bands !== '') {
          // Coerce single value into array
          image.bands = [_bands];
        } else {
          image.bands = [];
        }
        if (image.bands.length) {
          image.hasBands = true;
        } else {
          image.hasBands = false;
        }        
      });

      product.schemapurificationtechnique = product.raw.adpurificationtechnique || '' + ' ' + product.raw.adpurificationtechniquereagent || '';
      product.purity = product.raw.adpurity || product.raw.adpurificationfraction || undefined;
      product.purityassessment = product.raw.adpurityassessment || '';
      if(product.purityassessment){
        product.purity = product.purity + ' ' + product.purityassessment;
      }
      product.applications = parseJson(product.raw.adapplicationreactivityjson);
      product.tabledata = parseJson(product.raw.reactivitytabledata);
      product.summarynotes = parseJson(product.raw.adtargetsummarynotesjson);
      product.associatedproducts = parseJson(product.raw.adassociatedproductsjson);
      product.associatedproducts?.forEach((item) => {
        item.locale = product.locale;
        item.host = product.host;
      })

      product.alternateproducts = parseJson(product.raw.addirectreplacementjson);
      if (product.alternateproducts) product.alternateproducts.type = product.alternateproducts?.seoClass?.levelOne;
      product.toprecommendedproducts = parseJson(product.raw.adtoprecommendedproductsjson);
      product.toprecommendedproducts?.forEach((toprecommendedproduct) => {
        if (toprecommendedproduct) {
          toprecommendedproduct.type = toprecommendedproduct?.seoClass?.levelOne;
          toprecommendedproduct.viewProductLabel = getLocalizedValue('view-product');
          toprecommendedproduct.locale = product.locale;
        }
      });
      if (product.alternateproducts) {
        product.toprecommendedproducts = [];
      }
      product.publications = parseJson(product.raw.adpublicationsjson)?.items;
      product.sampletypes = parseJson(product.raw.adkitsampletypesjson);

      product.publications?.forEach((publication) => {
        publication.publicationYear = new Date(publication.publicationDate).getFullYear();
      });
      
      product.sequenceinfo = product.raw.adproteinaminoacidsequencesjson;
      const sequenceinfotag = product.raw.adproteinaminoacidsequencestags?.replace(/'/g, '"');
      product.sequenceinfotag = parseJson(sequenceinfotag);
      product.kitcomponent = parseJson(product.raw.adkitcomponentdetailsjson);
      product.immunogenlinkjson = parseJson(product.raw.adimmunogendatabaselinksjson)?.at(0);
      product.immunogendesc = product.raw.adimmunogendescription;
      product.relatedimmunogens = parseJson(product.raw.adrelatedimmunogensjson);
      product.purificationnotes = parseJson(product?.raw?.adpurificationnotesjson);
      product.purificationnotesstatement = product.purificationnotes?.map(note => note?.statement || '').join('\n');
      product.standardproteinisoforms = parseJson(product?.raw?.adstandardproteinisoformsjson)?.at(0);
      product.subcellularlocalisations = product.standardproteinisoforms?.subcellularLocalisations?.at(0);
      const pt = product?.raw?.adpurificationtechnique?.trim();
      const pr = product?.raw?.adpurificationtechniquereagent?.trim();
      if (pt && pr) {
        product.purificationtechnique = `${pt} ${pr}`;
      } else if (pt || pr) {
        product.purificationtechnique = pt || pr;
      } else {
        product.purificationtechnique = '';
      }
      product.conjugatevariations = parseJson(product?.raw?.advariationsjson);
      product.dissociationconstant = parseJson(product?.raw?.adantibodydissociationconstantjson);
      product.speciesreactivity = parseJson(product?.raw?.adspeciesreactivityjson);
      product.secondaryantibodytargetisotypes = product?.raw?.adsecondaryantibodyattributestargetisotypes?.split(';')?.join(', ') || '';
      product.productsummary = parseJson(product?.raw?.adproductsummaryjson);
      product.generalsummary = product.productsummary?.generalSummary || product.raw.adproductsummary;
      product.crosssell = parseJson(product?.raw?.adcrosssellrecommendationsjson);
      product.relatedProducts = mapRelatedProducts({
      alternateproducts: product.alternateproducts ? [product.alternateproducts] : [],
      associatedproducts: product.associatedproducts,
      toprecommendedproducts: product.toprecommendedproducts,
      crosssell: product.crosssell,
      },
      product.locale);
      if (product.alternateproducts) {
        product.toprecommendedproducts = [];
      }

      product.hazards = parseJson(product.raw?.adhandlinghazardsjson);
      if (locale === 'ja-jp' && Array.isArray(product.hazards)) {
        product.hazardtags = product.hazards.map(tag => `${tag.value}:${tag.label}`);
      } else {
        product.hazardtags = [];
      }

      if(product.raw.adrelatedtargets){
        const stateLib = await State.init({});
        const filesLib = await Files.init({});
        product.relatedtargets = await getRelatedTargets(product.raw.adrelatedtargets, { stateLib, filesLib }, locale, logger);
      }
    }

    // load the templates
    const templateNames = [
      "page",
      "overview-section",
      "datasheet-section",
      "support-section",
      "product-header-block",
      "product-overview-block",
      "product-buybox-block",
      "product-variations-block",
      "product-keyfacts-block",
      "product-alternate-block",
      "product-publications-block",
      "product-target-block",
      "product-reactivity-block",
      "product-datasheet-block",
      "product-protocols-block",
      "product-promise-block",
      "product-storage-block",
      "product-notes-block",
      "product-summarynotes-block",
      "associated-products-block",
      "product-downloads-block",
      "product-sequenceinfo-block",
      "product-specifications-block",
      "product-general-info-block",
      "product-quality-control-block",
      "product-cell-culture-block",
      "product-handling-procedures-block",
      "product-precision-block",
      "product-recovery-block",
      "section-metadata-block",
      "product-kitcomponent-block",
      "product-header-inactive-block",
      "product-related-products",
      "product-downloads-inactive-block",
      "product-unpublished-replacements-block",
      "meta-jsonld",
      "product-reactivity-jsonld"
  ];
    let template = '';
    templateNames.forEach((templateName) => {
      const templateContent = fs.readFileSync(
        `${dirname}/templates/us/${templateName}.html`,
        'utf-8'
      );
      if (templateContent) {
        if (templateName === 'page') {
          template = Handlebars.compile(templateContent);
        }
        {
          Handlebars.registerPartial(templateName, templateContent);
        }
      }
    });

    // render the main template with the content
    const linkifiedProduct = linkifyAbids(product, state.skus, logger);
    const html = template(linkifiedProduct);
    const response = {
      statusCode: 200,
      body: html,
    };

    logger.info(`${response.statusCode}: successful request`);
    return response;

  } catch (error) {
    logger.error(`Error parsing JSON for key: ${ctx.path}`, error);
  }
}

module.exports = {
  generateProductHtml,
};<|MERGE_RESOLUTION|>--- conflicted
+++ resolved
@@ -399,22 +399,6 @@
       product.fullListLabel = getLocalizedValue('full-list');
 
       product.host = ctx.config.coveoHost;
-<<<<<<< HEAD
-      const localisedtitle = convertJsonKeysToLowerCase(parseJson(product.raw.adassetdefinitionnamelocalisedjson));
-      product.englishtitle = (locale === 'en-us') ? null : product.title;
-      product.title = localisedtitle ? localisedtitle[locale] : product.title;
-
-      const localisedgentitle = convertJsonKeysToLowerCase(parseJson(product.raw.adgentitlelocalisedjson));
-      const localisedmetatitle = convertJsonKeysToLowerCase(parseJson(product.raw.admetatitlelocalisedjson));
-      product.productmetatitle = localisedmetatitle[locale] || localisedgentitle[locale] || product.title;
-
-     
-      const localisedgenshortdescription = convertJsonKeysToLowerCase(parseJson(product.raw.adgenshortdescriptionlocalisedjson));
-      const localisedmetadescription = convertJsonKeysToLowerCase(parseJson(product.raw.admetadescriptionlocalisedjson));
-      product.productmetadescription = localisedmetadescription[locale] || localisedgenshortdescription[locale] || '';
-      product.raw.admetadescription = product.raw.admetadescription?.trim();
-=======
->>>>>>> aac897c4
       product.speciesvalue = product.raw.adspecies?.join(', ');
       product.categorytype = product.raw.adcategorytype;
       product.reviewssummary = parseJson(product.raw.reviewssummaryjson);
