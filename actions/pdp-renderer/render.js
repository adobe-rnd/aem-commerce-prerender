const { errorResponse } = require('../utils');
const { State, Files } = require('@adobe/aio-sdk');
const fs = require('fs');
const Handlebars = require('handlebars');
const { linkifyAbids } = require('./linkify-abids');
const { getUnpublishedReplacements } = require('./get-unpublished-replacements');
const { mapRelatedProducts } = require('./map-related-products');
const { loadState } = require('../check-target-changes/target-fetcher');

Handlebars.registerHelper("eq", function(a, b) {
  return a?.toLowerCase() === b?.toLowerCase();
});

Handlebars.registerHelper("eqnumber", function(a, b) {
  return a === b;
});

Handlebars.registerHelper("lt", function(a, b) {
  return a < b;
});

Handlebars.registerHelper("gt", function(a, b) {
  return a > b;
});


Handlebars.registerHelper("len", function(a, b) {
  b = b || 0;
  return Array.isArray(a) ? a.length-b : 0;
});

Handlebars.registerHelper('getReactType', function(context, field) {
  return context[field]?.suitability || '';
});

Handlebars.registerHelper('getReactNotes', function(context, field) {
  const escapedString = context[field]?.notes?.replace(/"/g, '\\"');
  return escapedString || '';
});

Handlebars.registerHelper('getReactDilution', function(context, field) {
  return context[field]?.recommendeddilution || '';
});

Handlebars.registerHelper('escapeQuotes', function (text) {
  return text.replace(/"/g, '\\"');
});

Handlebars.registerHelper("concat", function(...args) {
  return args.filter(arg => typeof arg === "string").join("/");
});

Handlebars.registerHelper("extractNumber", function(value) {
  const match = value.match(/\d+/);
  return match ? match[0] : "";
});

Handlebars.registerHelper("isValidImageUrl", function(image, options) {
  if(image && image.resourceType?.toLowerCase() === 'image') {
    return options.fn(this);
  }
  return options.inverse(this);
});

Handlebars.registerHelper('replaceSlash', function(text) {
  return text?.replace(/[^a-zA-Z0-9]/g, "");
});

Handlebars.registerHelper('stripTags', function(text) {
  return text?.replace(/(<([^>]+)>)/gi, "");
});

Handlebars.registerHelper('toLowerCase', function(str) {
  return str?.toLowerCase();
});

Handlebars.registerHelper('isOneOf', function(value, options) {
  const validValues = options.hash.values.split(',');
  return validValues.includes(value?.toLowerCase()) ? true : false;
});

Handlebars.registerHelper('isNotOneOf', function(value, options) {
  const validValues = options.hash.values.split(',');
  return validValues.includes(value?.toLowerCase()) ? false : true;
});


Handlebars.registerHelper("object", function () {
    let obj = {};
    for (let i = 0; i < arguments.length - 1; i += 2) {
        if (arguments[i + 1] !== undefined && arguments[i + 1] !== null && arguments[i + 1] !== "") {
            obj[arguments[i]] = arguments[i + 1];
        }
    }
    return obj;
});

Handlebars.registerHelper("json", function (context) {
    return JSON.stringify(context, null, 2);
});

Handlebars.registerHelper("join", function (array, separator, key) {
  if (!Array.isArray(array)) return "";
  return array.map(item => (key ? item[key] : item)).join(separator);
});

Handlebars.registerHelper("array", function () {
  let arr = [];
  for (let i = 0; i < arguments.length - 1; i++) {
      if (arguments[i] !== undefined && arguments[i] !== null && arguments[i] !== "") {
          arr.push(arguments[i]);
      }
  }
  return arr;
});

Handlebars.registerHelper("filter", function (array, key) {
  if (!Array.isArray(array)) return [];
  return array.filter(item => item[key] !== undefined && item[key] !== null && item[key] !== "");
});

Handlebars.registerHelper("or", function (a, b) {
  return a || b;
});

Handlebars.registerHelper("and", function (a, b) {
  return a && b;
});

Handlebars.registerHelper("replaceTagTitle", function (value) {
  switch (value) {
    case 'RABMAB':
      return 'RabMAb®';
    case 'RECOMBINANT':
      return 'Recombinant';
    default:
      return value;
  }
});

function parseJson(jsonString) {
  try {
    return jsonString ? JSON.parse(jsonString) : null;
  } catch (e) {
    return null;
  }
}

async function getRelatedTargets(relatedTargets, aioLibs, logger){
  const targets = relatedTargets?.split('|');
  // load target state
  const state = await loadState('en-us', aioLibs, logger);
  let additionalTargets = [];
  targets?.forEach(target =>{
    additionalTargets.push(state.ids[target?.toLowerCase()]?.name);
  })
  return additionalTargets.join(',');
}

function getAntibodyPurity(technique, reagent, fraction){
  if (technique && reagent) {
    return `${technique} ${reagent}`
  } else if (technique || reagent) {
    return technique || reagent
  }

  return fraction ? fraction : undefined
}

function sanitizeString(str) {
  return str
    .replace(/\\+_/g, '_')
    .replace(/&/g, '&amp;')
    .replace(/</g, '&lt;')
    .replace(/>/g, '&gt;')
    .replace(/"/g, '&quot;')
    .replace(/'/g, '&#039;');
}

function getFormattedDate(indexedDate) {
  const indexeddate = new Date(indexedDate);

  const yyyy = indexeddate.getUTCFullYear();
  const mm = String(indexeddate.getUTCMonth() + 1).padStart(2, '0');
  const dd = String(indexeddate.getUTCDate()).padStart(2, '0');

  const hh = String(indexeddate.getUTCHours()).padStart(2, '0');
  const min = String(indexeddate.getUTCMinutes()).padStart(2, '0');
  const ss = String(indexeddate.getUTCSeconds()).padStart(2, '0');

  const isoWithoutMs = `${yyyy}-${mm}-${dd}T${hh}:${min}:${ss}`;
  return isoWithoutMs;
}

Handlebars.registerHelper('trimColons', function (text) {
  if (typeof text === 'string') {
    return text.replace(/:\s*/g, ' : '); // Removes leading and trailing colons
  }
  return text; // Return as-is if not a string
});

function createLocalizer(localisedJson, locale = 'en-us') {
  return function(key) {
    const item = localisedJson.find(entry => entry.Key === key);
    return item ? item[locale] : null;
  };
}

function convertJsonKeysToLowerCase(jsonObj) {
  return Object.fromEntries(
    Object.entries(jsonObj).map(([key, value]) => [key.toLowerCase(), value])
  );
}

async function generateProductHtml(product, ctx, state, locale, dirname = __dirname) {
  const { logger } = ctx;
  const { localisedJson } = state;
  logger.debug(localisedJson || "No localisedJson found");
  const getLocalizedValue = createLocalizer(localisedJson, locale);
  try {
    // const product = JSON.parse(data?.toString());
    logger.debug(product?.raw?.adproductslug || "No adproductslug found");
    product.status = product.raw.adstatus?.toLowerCase();
    product.publihseddate = getFormattedDate(product?.raw?.indexeddate);
    logger.debug("published Date :",product.publihseddate);
    product.locale = locale;
    product.isUnpublishedProduct = (product.status === "inactive" || product.status === "quarantined") && !!product?.raw?.adunpublishedattributes;
    product.isLegacyUnpublished = product.raw.adseoclasslevelone === 'unavailable';
<<<<<<< HEAD
    
    product.productmetatitle = product.raw.admetatitle || product.raw.adgentitle || product.title;
    product.productmetadescription = product.raw.admetadescription || product.raw.adgenshortdescription || '';
    product.categorytype = product.raw.adcategorytype;
    product.reviewssummary = parseJson(product.raw.reviewssummaryjson);
    product.targetdata = parseJson(product.raw.targetjson);
    product.target = parseJson(product.raw.adprimarytargetjson);
    product.alternativenames = product.target?.adPrimaryTargetAlternativeNames?.split('|')?.join(', ') || product.target?.adPrimaryTargetAlternativeNames;
    product.targetrelevance = parseJson(product.target?.adPrimaryTargetRelevanceJSON)
    product.targetfunction = product.targetrelevance?.function?.join('. ');
    product.targetposttranslationalmodifications = product.targetrelevance?.postTranslationalModifications?.join('. ');
    product.targetsequencesimilarities = product.targetrelevance?.sequenceSimilarities?.join('. ');
    product.targetattr = parseJson(product.raw.adsecondaryantibodyattributesjson);
    product.biochemicalattr = parseJson(product.raw.adbiochemicalattributesjson);
    product.celltargetattr = parseJson(product.raw.adcelllinetargetattributesjson);
    if (product.celltargetattr) {
      product.celltargetattr.knockoutvalidation = product.celltargetattr?.geneEditedCellLineKnockoutValidations?.join(', ');
      product.celltargetattr.strlocus = product.celltargetattr?.strLocus?.join(', ');
      product.celltargetattr.cultureproperties = product.celltargetattr?.cultureProperties?.join(', ');
    }
    product.cellattr = parseJson(product.raw.adcelllineattributesjson);
    if (product.cellattr) product.cellattr.subcultureguidelines = product.cellattr?.subcultureGuidelines?.join(', ')
    product.conjugations = parseJson(product.raw.adconjugationsjson);
    product.notes = parseJson(product.raw?.adnotesjson);
    product.images = parseJson(product.raw.imagesjson);
    product.images?.forEach((image) =>{
      image.legend = image.imgLegend?.replace(/\r\n|\n|\r/g, '') || '';
      image.legend = image.legend?.replace(/"/g, '\\"');
      image.imagesusage = parseJson(image?.imgImageUsageJSON);
    })
    product.schemapurificationtechnique = product.raw.adpurificationtechnique || '' + ' ' + product.raw.adpurificationtechniquereagent || '';
    product.purity = product.raw.adpurity || product.raw.adpurificationfraction || undefined;
    product.applications = parseJson(product.raw.adapplicationreactivityjson);
    product.tabledata = parseJson(product.raw.reactivitytabledata);
    product.summarynotes = parseJson(product.raw.adtargetsummarynotesjson);
    product.associatedproducts = parseJson(product.raw.adassociatedproductsjson);
    product.alternateproducts = parseJson(product.raw.addirectreplacementjson);
    if (product.alternateproducts) product.alternateproducts.type = product.alternateproducts?.categoryType?.toLowerCase()?.replace(/ /g, '-');
    product.toprecommendedproducts = parseJson(product.raw.adtoprecommendedproductsjson);
    product.toprecommendedproducts?.forEach((toprecommendedproduct) => {
      if (toprecommendedproduct) {
        toprecommendedproduct.type = toprecommendedproduct?.categoryType?.toLowerCase()?.replace(/ /g, '-');
      }
    });
    product.publications = parseJson(product.raw.adpublicationsjson)?.items;
    product.sampletypes = parseJson(product.raw.adkitsampletypesjson);

    product.publications?.forEach((publication) => {
      publication.publicationYear = new Date(publication.publicationDate).getFullYear();
    });
=======
>>>>>>> f9daa1e4
    product.protocolsdownloads = product.isUnpublishedProduct ? parseJson(product.raw?.adunpublishedattributes)?.protocols : parseJson(product.raw.adproductprotocols);
    product.protocolsdownloads?.forEach((link) => {
      link.url = product.isLegacyUnpublished ? `https://doc.abcam.com/${link.url}` : `https://content.abcam.com/content/dam/abcam/product/${link.url}`;
      logger.debug(link.url);
    })
    product.unpublishedReplacements = getUnpublishedReplacements(product?.raw?.adunpublishedattributes);
    product.crosssell = parseJson(product?.raw?.adcrosssellrecommendationsjson);
    product.relatedProducts = mapRelatedProducts({
      alternateproducts: product.alternateproducts ? [product.alternateproducts] : [],
      associatedproducts: product.associatedproducts,
      toprecommendedproducts: product.toprecommendedproducts,
      crosssell: product.crosssell,
    });
    if (product.alternateproducts) {
      product.toprecommendedproducts = [];
    }

    if(product.status !== 'inactive' && product.status !== 'quarantined'){

      product.keyfacts = getLocalizedValue('key-facts');
      product.hostspecies = getLocalizedValue('host-species');
      product.clonality = getLocalizedValue('clonality');
      product.clonenumber = getLocalizedValue('clone-number');
      product.isotype = getLocalizedValue('isotype');
      product.lightchaintype = getLocalizedValue('light-chain-type');
      product.conjugation = getLocalizedValue('conjugation');
      product.excitation = getLocalizedValue('excitation');
      product.emission = getLocalizedValue('emission');
      product.carrierfree = getLocalizedValue('carrier-free');
      product.targetspecies = getLocalizedValue('target-species');
      product.reactswith = getLocalizedValue('reacts-with');
      product.applicationsheading = getLocalizedValue('applications');
      product.immunogen = getLocalizedValue('immunogen');
      product.epitope = getLocalizedValue('epitope');
      product.specificity = getLocalizedValue('specificity');
      product.targetisotype = getLocalizedValue('target-isotype');
      product.targetspecificity = getLocalizedValue('target-specificity');
      product.minimalcrossreactivity = getLocalizedValue('minimal-cross-reactivity');
      product.preadsorbed = getLocalizedValue('pre-adsorbed');
      product.target = getLocalizedValue('target');
      product.assaytype = getLocalizedValue('assay-type');
      product.storagebuffer = getLocalizedValue('storage-buffer');
      product.form = getLocalizedValue('form');
      product.purity = getLocalizedValue('purity');
      product.reconstitution = getLocalizedValue('reconstitution');
      product.casnumber = getLocalizedValue('cas-number');
      product.source = getLocalizedValue('source');
      product.molecularweight = getLocalizedValue('molecular-weight');
      product.molecularformula = getLocalizedValue('molecular-formula');
      product.pubchem = getLocalizedValue('pubchem');
      product.nature = getLocalizedValue('nature');
      product.solubility = getLocalizedValue('solubility');
      product.biochemicalname = getLocalizedValue('biochemical-name');
      product.biologicaldescription = getLocalizedValue('biological-description');
      product.canonicalsmiles = getLocalizedValue('canonical-smiles');
      product.isomericsmiles = getLocalizedValue('isomeric-smiles');
      product.inchi = getLocalizedValue('inchi');
      product.inchikey = getLocalizedValue('inchikey');
      product.iupacname = getLocalizedValue('iupac-name');
      product.detectionmethod = getLocalizedValue('detection-method');
      product.sampletypes = getLocalizedValue('sample-types');
      product.sensitivity = getLocalizedValue('sensitivity');
      product.range = getLocalizedValue('range');
      product.assaytime = getLocalizedValue('assay-time');
      product.assayplatform = getLocalizedValue('assay-platform');
      product.generalrecovery = getLocalizedValue('general-recovery');
      product.endotoxinlevel = getLocalizedValue('endotoxin-level');
      product.expressionsystem = getLocalizedValue('expression-system');
      product.tags = getLocalizedValue('tags');
      product.biologicallyactive = getLocalizedValue('biologically-active');
      product.biologicalactivity = getLocalizedValue('biological-activity');
      product.massspectrometry = getLocalizedValue('mass-spectrometry');
      product.accession = getLocalizedValue('accession');
      product.animalfree = getLocalizedValue('animal-free');
      product.species = getLocalizedValue('species');
      product.celltype = getLocalizedValue('cell-type');
      product.speciesororganism = getLocalizedValue('species-or-organism');
      product.tissue = getLocalizedValue('tissue');
      product.knockoutvalidation = getLocalizedValue('knockout-validation');
      product.mutationdescription = getLocalizedValue('mutation-description');
      product.antibioticresistance = getLocalizedValue('antibiotic-resistance');
      product.disease = getLocalizedValue('disease');
      product.associatedproductsheading = getLocalizedValue('associated-products');
      product.recommendedalternatives = getLocalizedValue('recommended-alternatives');
      product.relatedconjugatesandformulations = getLocalizedValue('related-conjugates-and-formulations');
      product.reactivitydata = getLocalizedValue('reactivity-data');
      product.haveyouthoughtaboutthisalternative = getLocalizedValue('have-you-thought-about-this-alternative');
      product.whyisthisrecommended = getLocalizedValue('why-is-this-recommended');
      product.youmaybeinterestedin = getLocalizedValue('you-may-be-interested-in');
      product.productdetails = getLocalizedValue('product-details');
      product.sequenceinfo = getLocalizedValue('sequence-info');
      product.precision = getLocalizedValue('precision');
      product.recovery = getLocalizedValue('recovery');
      product.whatsincluded = getLocalizedValue('whats-included');
      product.propertiesandstorageinformation = getLocalizedValue('properties-and-storage-information');
      product.purificationtechnique = getLocalizedValue('purification-technique');
      product.purificationnotes = getLocalizedValue('purification-notes');
      product.genename = getLocalizedValue('gene-name');
      product.geneeditingtype = getLocalizedValue('gene-editing-type');
      product.geneeditingmethod = getLocalizedValue('gene-editing-method');
      product.zygosity = getLocalizedValue('zygosity');
      product.shippedatconditions = getLocalizedValue('shipped-at-conditions');
      product.appropriateshorttermstorageduration = getLocalizedValue('appropriate-short-term-storage-duration');
      product.appropriateshorttermstorageconditions = getLocalizedValue('appropriate-short-term-storage-conditions');
      product.appropriatelongtermstorageconditions = getLocalizedValue('appropriate-long-term-storage-conditions');
      product.aliquotinginformation = getLocalizedValue('aliquoting-information');
      product.storageinformation = getLocalizedValue('storage-information');
      product.handlingprocedures = getLocalizedValue('handling-procedures');
      product.initialhandlingguidelines = getLocalizedValue('initial-handling-guidelines');
      product.subcultureguidelines = getLocalizedValue('subculture-guidelines');
      product.culturemedium = getLocalizedValue('culture-medium');
      product.cryopreservationmedium = getLocalizedValue('cryopreservation-medium');
      product.supplementaryinfo = getLocalizedValue('supplementary-info');
      product.activitysummary = getLocalizedValue('activity-summary');
      product.associateddiseasesanddisorders = getLocalizedValue('associated-diseases-and-disorders');
      product.specifications = getLocalizedValue('specifications');
      product.additionalnotes = getLocalizedValue('additional-notes');
      product.generalinfo = getLocalizedValue('general-info');
      product.function = getLocalizedValue('function');
      product.sequencesimilarities = getLocalizedValue('sequence-similarities');
      product.posttranslationalmodifications = getLocalizedValue('post-translational-modifications');
      product.subcellularlocalisation = getLocalizedValue('subcellular-localisation');
      product.qualitycontrol = getLocalizedValue('quality-control');
      product.stranalysis = getLocalizedValue('str-analysis');
      product.cellculture = getLocalizedValue('cell-culture');
      product.biosafetylevel = getLocalizedValue('biosafety-level');
      product.adherentsuspension = getLocalizedValue('adherentsuspension');
      product.gender = getLocalizedValue('gender');
      product.viability = getLocalizedValue('viability');
      product.productprotocols = getLocalizedValue('product-protocols');
      product.targetdataheading = getLocalizedValue('target-data');
      product.additionaltargets = getLocalizedValue('additional-targets');
      product.publicationsheading = getLocalizedValue('publications');
      product.productpromise = getLocalizedValue('product-promise');

      const localisedtitle = convertJsonKeysToLowerCase(parseJson(product.raw.adassetdefinitionnamelocalisedjson));
      product.englishtitle = localisedtitle[locale] ? product.title : null;
      product.title = localisedtitle[locale] || product.title;

      const localisedgentitle = convertJsonKeysToLowerCase(parseJson(product.raw.adgentitlelocalisedjson));
      const localisedmetatitle = convertJsonKeysToLowerCase(parseJson(product.raw.admetatitlelocalisedjson));
      product.productmetatitle = localisedmetatitle[locale] || localisedgentitle[locale] || product.title;

      const localisedgenshortdescription = convertJsonKeysToLowerCase(parseJson(product.raw.adgenshortdescriptionlocalisedjson));
      const localisedmetadescription = convertJsonKeysToLowerCase(parseJson(product.raw.admetadescriptionlocalisedjson));
      product.productmetadescription = localisedmetadescription[locale] || localisedgenshortdescription[locale] || '';
      product.raw.admetadescription = product.raw.admetadescription?.trim();

      product.categorytype = product.raw.adcategorytype;
      product.reviewssummary = parseJson(product.raw.reviewssummaryjson);
      product.targetdata = parseJson(product.raw.targetjson);
      product.target = parseJson(product.raw.adprimarytargetjson);
      product.alternativenames = product.target?.adPrimaryTargetAlternativeNames?.split('|')?.join(', ') || product.target?.adPrimaryTargetAlternativeNames;
      product.targetrelevance = parseJson(product.target?.adPrimaryTargetRelevanceJSON)
      product.primarytargetrelatedjson = parseJson(product.target?.adPrimaryTargetRelatedTargetsJSON)?.at(0);
      const primarytargetrelatedjson =  parseJson(product.target?.adPrimaryTargetRelatedTargetsJSON);
      if(primarytargetrelatedjson) {
        let primarytargetname = [];
        primarytargetrelatedjson?.forEach((target) => {
          primarytargetname.push(target?.name);
        })
        product.target.primarytargetname = primarytargetname?.join(' ');
      }
      product.targetfunction = String(product.targetrelevance?.function?.join('. ') || '');
      product.targetposttranslationalmodifications = product.targetrelevance?.postTranslationalModifications?.join('. ');
      product.targetsequencesimilarities = product.targetrelevance?.sequenceSimilarities?.join('. ');
      product.targetattr = parseJson(product.raw.adsecondaryantibodyattributesjson);
      product.biochemicalattr = parseJson(product.raw.adbiochemicalattributesjson);
      product.celltargetattr = parseJson(product.raw.adcelllinetargetattributesjson);
      if (product.celltargetattr) {
        product.celltargetattr.knockoutvalidation = product.celltargetattr?.geneEditedCellLineKnockoutValidations?.join(', ');
        product.celltargetattr.strlocus = product.celltargetattr?.strLocus?.join(', ');
        product.celltargetattr.cultureproperties = product.celltargetattr?.cultureProperties?.join(', ');
      }
      product.cellattr = parseJson(product.raw.adcelllineattributesjson);
      if (product.cellattr) product.cellattr.subcultureguidelines = product.cellattr?.subcultureGuidelines?.join(', ')
      product.conjugations = parseJson(product.raw.adconjugationsjson);
      product.notes = parseJson(product.raw?.adnotesjson);
      product.notes?.forEach((note) => {
        note.statement = note.statement?.replace(/href="([^"]*?)"/gi, (match, hrefValue) => {
          const trimmedHref = hrefValue.trim();
          return `href="${trimmedHref}"`;
        });
        note.statement = note.statement?.replace(
            /<a\s+href="https?:\/\/www\.abcam\.com(\/[^"]*)"/gi, '<a href="$1"'
          );
        note.statement = note.statement?.replace(
          /<a\s([^>]*?href=")((?:\.\.\/)+|(?:\/))([^"?#]+)([^"]*)?"([^>]*)>/gi,
          (match, prefix, pathPrefix, path, query, rest) => {
            // Remove ../ segments and normalize path
            const cleanPath = path.replace(/^(\.\.\/)+/, '').replace(/^\//, '').toLowerCase();
            // Preserve query string if it exists
            const cleanQuery = query ? query.toLowerCase() : '';
            // Reconstruct the tag with modified href
            return `<a ${prefix}/en-us/${cleanPath}${cleanQuery}"${rest}>`;
          }
        );
      });
      product.images = parseJson(product.raw.imagesjson);
      product.images?.forEach((image) =>{
        image.santizedTitle = sanitizeString(image.imgTitle);
        image.legend = image.imgLegend?.replace(/\r\n|\n|\r/g, '') || '';
        image.legend = image.legend?.replace(/"/g, '\\"');
        image.imagesusage = parseJson(image?.imgImageUsageJSON);
      })
      product.schemapurificationtechnique = product.raw.adpurificationtechnique || '' + ' ' + product.raw.adpurificationtechniquereagent || '';
      product.purity = product.raw.adpurity || product.raw.adpurificationfraction || undefined;
      product.purityassessment = product.raw.adpurityassessment || '';
      if(product.purityassessment){
        product.purity = product.purity + ' ' + product.purityassessment;
      }
      product.applications = parseJson(product.raw.adapplicationreactivityjson);
      product.tabledata = parseJson(product.raw.reactivitytabledata);
      product.summarynotes = parseJson(product.raw.adtargetsummarynotesjson);
      product.associatedproducts = parseJson(product.raw.adassociatedproductsjson);
      product.alternateproducts = parseJson(product.raw.addirectreplacementjson);
      if (product.alternateproducts) product.alternateproducts.type = product.alternateproducts?.seoClass?.levelOne;
      product.toprecommendedproducts = parseJson(product.raw.adtoprecommendedproductsjson);
      product.toprecommendedproducts?.forEach((toprecommendedproduct) => {
        if (toprecommendedproduct) {
          toprecommendedproduct.type = toprecommendedproduct?.seoClass?.levelOne;
        }
      });
      if (product.alternateproducts) {
        product.toprecommendedproducts = [];
      }
      product.publications = parseJson(product.raw.adpublicationsjson)?.items;
      product.sampletypes = parseJson(product.raw.adkitsampletypesjson);

      product.publications?.forEach((publication) => {
        publication.publicationYear = new Date(publication.publicationDate).getFullYear();
      });
      
      product.sequenceinfo = product.raw.adproteinaminoacidsequencesjson;
      const sequenceinfotag = product.raw.adproteinaminoacidsequencestags?.replace(/'/g, '"');
      product.sequenceinfotag = parseJson(sequenceinfotag);
      product.kitcomponent = parseJson(product.raw.adkitcomponentdetailsjson);
      product.immunogenlinkjson = parseJson(product.raw.adimmunogendatabaselinksjson)?.at(0);
      product.immunogendesc = product.raw.adimmunogendescription;
      product.relatedimmunogens = parseJson(product.raw.adrelatedimmunogensjson);
      product.purificationnotes = parseJson(product?.raw?.adpurificationnotesjson);
      product.purificationnotesstatement = product.purificationnotes?.map(note => note?.statement || '').join('\n');
      product.standardproteinisoforms = parseJson(product?.raw?.adstandardproteinisoformsjson)?.at(0);
      product.subcellularlocalisations = product.standardproteinisoforms?.subcellularLocalisations?.at(0);
      product.purificationtechnique = (product?.raw?.adpurificationtechnique || '')?.concat(' ', product?.raw?.adpurificationtechniquereagent || '');
      product.conjugatevariations = parseJson(product?.raw?.advariationsjson);
      product.dissociationconstant = parseJson(product?.raw?.adantibodydissociationconstantjson);
      product.speciesreactivity = parseJson(product?.raw?.adspeciesreactivityjson);
      product.secondaryantibodytargetisotypes = product?.raw?.adsecondaryantibodyattributestargetisotypes?.split(';')?.join(', ') || '';
      product.productsummary = parseJson(product?.raw?.adproductsummaryjson);
      product.generalsummary = product.productsummary?.generalSummary || product.raw.adproductsummary;

      if(product.raw.adrelatedtargets){
        const stateLib = await State.init({});
        const filesLib = await Files.init({});
        product.relatedtargets = await getRelatedTargets(product.raw.adrelatedtargets, { stateLib, filesLib }, logger);
      }
    }

    // load the templates
    const templateNames = [
      "page",
      "overview-section",
      "datasheet-section",
      "support-section",
      "product-header-block",
      "product-overview-block",
      "product-buybox-block",
      "product-variations-block",
      "product-keyfacts-block",
      "product-alternate-block",
      "product-publications-block",
      "product-target-block",
      "product-reactivity-block",
      "product-datasheet-block",
      "product-protocols-block",
      "product-promise-block",
      "product-storage-block",
      "product-notes-block",
      "product-summarynotes-block",
      "associated-products-block",
      "product-downloads-block",
      "product-sequenceinfo-block",
      "product-specifications-block",
      "product-general-info-block",
      "product-quality-control-block",
      "product-cell-culture-block",
      "product-handling-procedures-block",
      "product-precision-block",
      "product-recovery-block",
      "section-metadata-block",
      "product-kitcomponent-block",
      "product-header-inactive-block",
      "product-related-products",
      "product-related-products",
      "product-downloads-inactive-block",
      "product-unpublished-replacements-block",
      "meta-jsonld",
      "product-reactivity-jsonld"
  ];
    let template = '';
    templateNames.forEach((templateName) => {
      const templateContent = fs.readFileSync(
        `${dirname}/templates/us/${templateName}.html`,
        'utf-8'
      );
      if (templateContent) {
        if (templateName === 'page') {
          template = Handlebars.compile(templateContent);
        }
        {
          Handlebars.registerPartial(templateName, templateContent);
        }
      }
    });

    // render the main template with the content
    const linkifiedProduct = linkifyAbids(product, state.skus, logger);
    const html = template(linkifiedProduct);
    const response = {
      statusCode: 200,
      body: html,
    };

    logger.info(`${response.statusCode}: successful request`);
    return response;

  } catch (error) {
    logger.error(`Error parsing JSON for key: ${ctx.path}`, error);
  }
}

module.exports = {
  generateProductHtml,
};<|MERGE_RESOLUTION|>--- conflicted
+++ resolved
@@ -226,75 +226,12 @@
     product.locale = locale;
     product.isUnpublishedProduct = (product.status === "inactive" || product.status === "quarantined") && !!product?.raw?.adunpublishedattributes;
     product.isLegacyUnpublished = product.raw.adseoclasslevelone === 'unavailable';
-<<<<<<< HEAD
-    
-    product.productmetatitle = product.raw.admetatitle || product.raw.adgentitle || product.title;
-    product.productmetadescription = product.raw.admetadescription || product.raw.adgenshortdescription || '';
-    product.categorytype = product.raw.adcategorytype;
-    product.reviewssummary = parseJson(product.raw.reviewssummaryjson);
-    product.targetdata = parseJson(product.raw.targetjson);
-    product.target = parseJson(product.raw.adprimarytargetjson);
-    product.alternativenames = product.target?.adPrimaryTargetAlternativeNames?.split('|')?.join(', ') || product.target?.adPrimaryTargetAlternativeNames;
-    product.targetrelevance = parseJson(product.target?.adPrimaryTargetRelevanceJSON)
-    product.targetfunction = product.targetrelevance?.function?.join('. ');
-    product.targetposttranslationalmodifications = product.targetrelevance?.postTranslationalModifications?.join('. ');
-    product.targetsequencesimilarities = product.targetrelevance?.sequenceSimilarities?.join('. ');
-    product.targetattr = parseJson(product.raw.adsecondaryantibodyattributesjson);
-    product.biochemicalattr = parseJson(product.raw.adbiochemicalattributesjson);
-    product.celltargetattr = parseJson(product.raw.adcelllinetargetattributesjson);
-    if (product.celltargetattr) {
-      product.celltargetattr.knockoutvalidation = product.celltargetattr?.geneEditedCellLineKnockoutValidations?.join(', ');
-      product.celltargetattr.strlocus = product.celltargetattr?.strLocus?.join(', ');
-      product.celltargetattr.cultureproperties = product.celltargetattr?.cultureProperties?.join(', ');
-    }
-    product.cellattr = parseJson(product.raw.adcelllineattributesjson);
-    if (product.cellattr) product.cellattr.subcultureguidelines = product.cellattr?.subcultureGuidelines?.join(', ')
-    product.conjugations = parseJson(product.raw.adconjugationsjson);
-    product.notes = parseJson(product.raw?.adnotesjson);
-    product.images = parseJson(product.raw.imagesjson);
-    product.images?.forEach((image) =>{
-      image.legend = image.imgLegend?.replace(/\r\n|\n|\r/g, '') || '';
-      image.legend = image.legend?.replace(/"/g, '\\"');
-      image.imagesusage = parseJson(image?.imgImageUsageJSON);
-    })
-    product.schemapurificationtechnique = product.raw.adpurificationtechnique || '' + ' ' + product.raw.adpurificationtechniquereagent || '';
-    product.purity = product.raw.adpurity || product.raw.adpurificationfraction || undefined;
-    product.applications = parseJson(product.raw.adapplicationreactivityjson);
-    product.tabledata = parseJson(product.raw.reactivitytabledata);
-    product.summarynotes = parseJson(product.raw.adtargetsummarynotesjson);
-    product.associatedproducts = parseJson(product.raw.adassociatedproductsjson);
-    product.alternateproducts = parseJson(product.raw.addirectreplacementjson);
-    if (product.alternateproducts) product.alternateproducts.type = product.alternateproducts?.categoryType?.toLowerCase()?.replace(/ /g, '-');
-    product.toprecommendedproducts = parseJson(product.raw.adtoprecommendedproductsjson);
-    product.toprecommendedproducts?.forEach((toprecommendedproduct) => {
-      if (toprecommendedproduct) {
-        toprecommendedproduct.type = toprecommendedproduct?.categoryType?.toLowerCase()?.replace(/ /g, '-');
-      }
-    });
-    product.publications = parseJson(product.raw.adpublicationsjson)?.items;
-    product.sampletypes = parseJson(product.raw.adkitsampletypesjson);
-
-    product.publications?.forEach((publication) => {
-      publication.publicationYear = new Date(publication.publicationDate).getFullYear();
-    });
-=======
->>>>>>> f9daa1e4
     product.protocolsdownloads = product.isUnpublishedProduct ? parseJson(product.raw?.adunpublishedattributes)?.protocols : parseJson(product.raw.adproductprotocols);
     product.protocolsdownloads?.forEach((link) => {
       link.url = product.isLegacyUnpublished ? `https://doc.abcam.com/${link.url}` : `https://content.abcam.com/content/dam/abcam/product/${link.url}`;
       logger.debug(link.url);
     })
     product.unpublishedReplacements = getUnpublishedReplacements(product?.raw?.adunpublishedattributes);
-    product.crosssell = parseJson(product?.raw?.adcrosssellrecommendationsjson);
-    product.relatedProducts = mapRelatedProducts({
-      alternateproducts: product.alternateproducts ? [product.alternateproducts] : [],
-      associatedproducts: product.associatedproducts,
-      toprecommendedproducts: product.toprecommendedproducts,
-      crosssell: product.crosssell,
-    });
-    if (product.alternateproducts) {
-      product.toprecommendedproducts = [];
-    }
 
     if(product.status !== 'inactive' && product.status !== 'quarantined'){
 
@@ -530,6 +467,17 @@
       product.secondaryantibodytargetisotypes = product?.raw?.adsecondaryantibodyattributestargetisotypes?.split(';')?.join(', ') || '';
       product.productsummary = parseJson(product?.raw?.adproductsummaryjson);
       product.generalsummary = product.productsummary?.generalSummary || product.raw.adproductsummary;
+      product.unpublishedReplacements = getUnpublishedReplacements(product?.raw?.adunpublishedattributes);
+      product.crosssell = parseJson(product?.raw?.adcrosssellrecommendationsjson);
+      product.relatedProducts = mapRelatedProducts({
+      alternateproducts: product.alternateproducts ? [product.alternateproducts] : [],
+      associatedproducts: product.associatedproducts,
+      toprecommendedproducts: product.toprecommendedproducts,
+      crosssell: product.crosssell,
+      });
+      if (product.alternateproducts) {
+        product.toprecommendedproducts = [];
+      }
 
       if(product.raw.adrelatedtargets){
         const stateLib = await State.init({});
