export const customerShippingAddress = {
  firstName: 'John',
  lastName: 'Doe',
  street: '11501 Domain Dr',
  street1: 'Suite 110',
  city: 'Austin',
  postCode: '78758',
  telephone: '1234567890',
  email: 'test@example.com',
  region: Cypress.env('stateShippingId'),
  regionFull: 'Texas',
  countryFull: 'United States',
  countryCode: 'US',
  shippingMethod: 'Flat Rate - Fixed',
};

export const customerBillingAddress = {
  firstName: 'Jane',
  lastName: 'Smith',
  street: '5th Ave',
  street1: 'Suite 20',
  // Intentional string to distinguish between state and city during assertion
  city: 'NewYork City',
  postCode: '12345',
  telephone: '0987654321',
  email: 'test_cypresstest@example.com',
  region: Cypress.env('stateBillingId'),
  regionFull: 'New York',
  countryFull: 'United States',
  countryCode: 'US',
};

export const paymentServicesCreditCard = {
  name: 'Credit Card',
  code: 'payment_services_paypal_hosted_fields',
  params: {
    cc_number: '4111111111111111',
    cc_exp: '12/2030',
    cc_cid: '123',
  }
};

export const checkMoneyOrder = {
  name: 'Check / Money order',
  code: 'checkmo',
};

export const products = {
  configurable: {
<<<<<<< HEAD
    urlPath: "/products/cypress-configurable-product-latest/cypress456",
    urlPathWithOptions:  Cypress.env('productUrlWithOptions'),
=======
    urlPath: "/products/cypress-configurable-product-latest/CYPRESS456",
    urlPathWithOptions: Cypress.env('productUrlWithOptions'),
>>>>>>> 814dfac1
  },
  virtual: {
    urlPath: "/products/virtual-product/virtual123",
    sku: 'VIRTUAL123',
  },
  simple: {
    urlPath: "/products/youth-tee/ADB150",
    sku: 'ADB150',
  },
};<|MERGE_RESOLUTION|>--- conflicted
+++ resolved
@@ -47,13 +47,8 @@
 
 export const products = {
   configurable: {
-<<<<<<< HEAD
     urlPath: "/products/cypress-configurable-product-latest/cypress456",
     urlPathWithOptions:  Cypress.env('productUrlWithOptions'),
-=======
-    urlPath: "/products/cypress-configurable-product-latest/CYPRESS456",
-    urlPathWithOptions: Cypress.env('productUrlWithOptions'),
->>>>>>> 814dfac1
   },
   virtual: {
     urlPath: "/products/virtual-product/virtual123",
