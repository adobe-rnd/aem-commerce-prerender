<!DOCTYPE html>
<html>

<head>
  <title>Page not found</title>
  <script type="importmap">
    {
        "imports": {
            "@dropins/tools/": "/scripts/__dropins__/tools/",
            "@dropins/storefront-pdp/": "/scripts/__dropins__/storefront-pdp/"
        }
    }
  </script>
  <script type="text/javascript">
    window.isErrorPage = true;
    window.errorCode = '404';
  </script>
  <meta name="viewport" content="width=device-width, initial-scale=1">
  <meta property="og:title" content="Page not found">
  <script src="/scripts/scripts.js" type="module" crossorigin="use-credentials"></script>
  <script type="module">
    window.addEventListener('load', () => {
      if (document.referrer) {
        const { origin, pathname } = new URL(document.referrer);
        if (origin === window.location.origin) {
          const backBtn = document.createElement('a');
          backBtn.classList.add('button', 'error-button-back');
          backBtn.href = pathname;
          backBtn.textContent = 'Go back';
          backBtn.title = 'Go back';
          const btnContainer = document.querySelector('.button-container');
          btnContainer.append(backBtn);
        }
      }
    });
  </script>
  <script type="module">
    import { sampleRUM } from '/scripts/aem.js';
    sampleRUM('404', { source: document.referrer });
  </script>
  <link rel="stylesheet" href="/styles/styles.css">
  <style>
    main.error {
      min-height: calc(100vh - var(--nav-height));
      display: flex;
      align-items: center;
    }

    main.error .error-number {
      width: 100%;
    }

    main.error .error-number text {
<<<<<<< HEAD
      font-family: var(--type-fixed-font-family);
=======
      font-family: monospace;
>>>>>>> f6e144df
    }
  </style>
  <link rel="stylesheet" href="/styles/lazy-styles.css">
</head>

<body>
  <header></header>
  <main class="error">
    <div class="section">
      <svg viewBox="1 0 38 18" class="error-number">
        <text x="0" y="17">404</text>
      </svg>
      <h2 class="error-message">Page Not Found</h2>
      <p class="button-container">
        <a href="/" class="button secondary error-button-home">Go home</a>
      </p>
    </div>
  </main>
  <footer></footer>
</body>

</html><|MERGE_RESOLUTION|>--- conflicted
+++ resolved
@@ -51,11 +51,7 @@
     }
 
     main.error .error-number text {
-<<<<<<< HEAD
-      font-family: var(--type-fixed-font-family);
-=======
       font-family: monospace;
->>>>>>> f6e144df
     }
   </style>
   <link rel="stylesheet" href="/styles/lazy-styles.css">
