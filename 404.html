<!DOCTYPE html>
<html>

<head>
  <title>Page not found</title>
  <script type="importmap">
    {
        "imports": {
            "@dropins/tools/": "/scripts/__dropins__/tools/",
            "@dropins/storefront-cart/": "/scripts/__dropins__/storefront-cart/",
            "@dropins/storefront-auth/": "/scripts/__dropins__/storefront-auth/"
        }
    }
  </script>
  <script type="text/javascript">
    window.isErrorPage = true;
    window.errorCode = '404';
  </script>
  <meta name="viewport" content="width=device-width, initial-scale=1">
  <meta property="og:title" content="Page not found">
<<<<<<< HEAD
  <script type="module">
    await fetch('/metadata.json')
      .then((res) => res.json())
      .then(({ data = [] }) => {
        const currentUrl = window.location.pathname;
        const match = data.find(entry => {
          const { URL, root, placeholders } = entry;
          const pattern = URL.replace("**", "(.*)");
          const regex = new RegExp(`^${pattern}$`);
          if (regex.test(currentUrl)) {
            return { root, placeholders };
          }
        });

        if (!match) return;

        const { root, placeholders } = match;
        
        if (root) {
          const rootMeta = document.createElement('meta');
          rootMeta.name = 'root';
          rootMeta.content = root;
          document.head.appendChild(rootMeta);
        }

        if (placeholders) {
          const placeholdersMeta = document.createElement('meta');
          placeholdersMeta.name = 'placeholders';
          placeholdersMeta.content = placeholders;
          document.head.appendChild(placeholdersMeta);
        }
      })
      .catch((err) => {
        console.error(err);
      });
  </script>
=======
>>>>>>> 2741d942
  <script src="/scripts/scripts.js" type="module"></script>
  <script type="module">
    window.addEventListener('load', () => {
      if (document.referrer) {
        const { origin, pathname } = new URL(document.referrer);
        if (origin === window.location.origin) {
          const backBtn = document.createElement('a');
          backBtn.classList.add('button', 'error-button-back');
          backBtn.href = pathname;
          backBtn.textContent = 'Go back';
          backBtn.title = 'Go back';
          const btnContainer = document.querySelector('.button-container');
          btnContainer.append(backBtn);
        }
      }
    });
  </script>
  <script type="module">
    import { sampleRUM } from '/scripts/aem.js';
    sampleRUM('404', { source: document.referrer });
  </script>
  <link rel="stylesheet" href="/styles/styles.css">
  <style>
    main.error {
      align-items: center;
      display: flex;
      margin: 0 auto;
      max-width: 1264px;
      min-height: calc(100vh - var(--nav-height));
      padding: 0 32px;
      width: 100%;
    }

    main.error .error-number {
      width: 100%;
    }

    main.error .error-number text {
      font-family: monospace;
    }
  </style>
  <link rel="stylesheet" href="/styles/lazy-styles.css">
</head>

<body>
  <header></header>
  <main class="error">
    <div class="section">
      <svg viewBox="1 0 38 18" class="error-number">
        <text x="0" y="17">404</text>
      </svg>
      <h2 class="error-message">Page Not Found</h2>
      <p class="button-container">
        <a href="/" class="button secondary error-button-home">Go home</a>
      </p>
    </div>
  </main>
  <footer></footer>
</body>

</html><|MERGE_RESOLUTION|>--- conflicted
+++ resolved
@@ -18,7 +18,6 @@
   </script>
   <meta name="viewport" content="width=device-width, initial-scale=1">
   <meta property="og:title" content="Page not found">
-<<<<<<< HEAD
   <script type="module">
     await fetch('/metadata.json')
       .then((res) => res.json())
@@ -36,7 +35,7 @@
         if (!match) return;
 
         const { root, placeholders } = match;
-        
+
         if (root) {
           const rootMeta = document.createElement('meta');
           rootMeta.name = 'root';
@@ -55,8 +54,6 @@
         console.error(err);
       });
   </script>
-=======
->>>>>>> 2741d942
   <script src="/scripts/scripts.js" type="module"></script>
   <script type="module">
     window.addEventListener('load', () => {
