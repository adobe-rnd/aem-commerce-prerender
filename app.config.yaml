--- conflicted
+++ resolved
@@ -16,7 +16,8 @@
               HLX_CONFIG_NAME: "configs"
             annotations:
               final: true
-<<<<<<< HEAD
+            include:
+              - ["actions/pdp-renderer/templates/*.hbs", "templates/"]
           check-product-changes:
             function: actions/check-product-changes/index.js
             web: 'no'
@@ -59,8 +60,4 @@
           # The above means that the actual logic is not
           # necessarily executed every minute.
             trigger: everyMinTrigger
-            action: check-product-changes
-=======
-            include:
-              - ["actions/pdp-renderer/templates/*.hbs", "templates/"]
->>>>>>> 2720c7e5
+            action: check-product-changes