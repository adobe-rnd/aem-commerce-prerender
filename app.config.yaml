--- conflicted
+++ resolved
@@ -1,18 +1,16 @@
 application:
+  actions: "actions"
   actions: "actions"
   runtimeManifest:
     packages:
       aem-commerce-ssg:
         license: "Apache-2.0"
+        license: "Apache-2.0"
         inputs:
           ORG: "hlxsites"
           SITE: "aem-boilerplate-commerce-staging"
           PRODUCT_PAGE_URL_FORMAT: "/products-ssg/{urlKey}/{sku}"
-<<<<<<< HEAD
           LOG_LEVEL: "info"
-=======
-          LOG_LEVEL: "debug"
->>>>>>> 72602807
           LOG_INGESTOR_ENDPOINT: "https://blazerank-logs-ingestor.adobeaem.workers.dev/api/v1/services/change-detector"
           CONTENT_URL: "https://main--aem-boilerplate-commerce-staging--hlxsites.aem.live"
           PRODUCTS_TEMPLATE: "https://main--aem-boilerplate-commerce-staging--hlxsites.aem.live/products/default"
@@ -21,12 +19,11 @@
           STORE_URL: "https://main--aem-boilerplate-commerce-staging--hlxsites.aem.live"
           CONFIG_NAME: "config"
           PATH_FORMAT: "/products-ssg/{urlKey}/{sku}"
-<<<<<<< HEAD
-=======
-          LOCALES: ""
->>>>>>> 72602807
         actions:
           pdp-renderer:
+            function: "actions/pdp-renderer/index.js"
+            web: "yes"
+            runtime: "nodejs:22"
             function: "actions/pdp-renderer/index.js"
             web: "yes"
             runtime: "nodejs:22"
@@ -39,13 +36,18 @@
             function: "actions/check-product-changes/index.js"
             web: "no"
             runtime: "nodejs:22"
+            function: "actions/check-product-changes/index.js"
+            web: "no"
+            runtime: "nodejs:22"
             include:
               - - "actions/pdp-renderer/templates/*.hbs"
                 - "templates/"
             limits:
               memorySize: 256
+              memorySize: 256
               timeout: 3600000
             inputs:
+              AEM_ADMIN_AUTH_TOKEN: "${AEM_ADMIN_API_AUTH_TOKEN}"
               AEM_ADMIN_AUTH_TOKEN: "${AEM_ADMIN_API_AUTH_TOKEN}"
             annotations:
               final: true
@@ -53,9 +55,14 @@
             function: "actions/fetch-all-products/index.js"
             web: "yes"
             runtime: "nodejs:22"
+            function: "actions/fetch-all-products/index.js"
+            web: "yes"
+            runtime: "nodejs:22"
             annotations:
               final: true
           get-overlay-url:
+            function: "actions/get-overlay-url/index.js"
+            runtime: "nodejs:22"
             function: "actions/get-overlay-url/index.js"
             runtime: "nodejs:22"
             annotations:
@@ -75,4 +82,20 @@
             action: "check-product-changes"
           productScraperRule:
             trigger: "productScraperTrigger"
+            action: "fetch-all-products"
+        triggers:
+          productPollerTrigger:
+            feed: "/whisk.system/alarms/interval"
+            inputs:
+              minutes: 5
+          productScraperTrigger:
+            feed: "/whisk.system/alarms/interval"
+            inputs:
+              minutes: 60
+        rules:
+          productPollerRule:
+            trigger: "productPollerTrigger"
+            action: "check-product-changes"
+          productScraperRule:
+            trigger: "productScraperTrigger"
             action: "fetch-all-products"