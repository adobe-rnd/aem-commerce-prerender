--- conflicted
+++ resolved
@@ -1,13 +1,6 @@
-<<<<<<< HEAD
 /* eslint-disable import/no-cycle */
-import { sampleRUM } from './aem.js';
 import { getConfigValue } from './configs.js';
 import { getConsent } from './scripts.js';
-
-// Core Web Vitals RUM collection
-sampleRUM('cwv');
-
-// add more delayed functionality here
 
 // Load Commerce events SDK and collector
 if (getConsent('commerce-collection')) {
@@ -38,6 +31,5 @@
   import('./commerce-events-sdk.js');
   import('./commerce-events-collector.js');
 }
-=======
-// add delayed functionality here
->>>>>>> 8f226c27
+
+// add delayed functionality here