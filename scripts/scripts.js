--- conflicted
+++ resolved
@@ -18,6 +18,7 @@
   loadSection,
   loadSections,
   loadCSS,
+  sampleRUM,
 } from './aem.js';
 import { getProduct, getSkuFromUrl, trackHistory } from './commerce.js';
 import initializeDropins from './dropins.js';
@@ -206,13 +207,8 @@
     await loadSection(main.querySelector('.section'), waitForFirstImage);
   }
 
-<<<<<<< HEAD
   events.emit('eds/lcp', true);
 
-  sampleRUM.enhance();
-
-=======
->>>>>>> bc700f5d
   try {
     /* if desktop (proxy for fast connection) or fonts already loaded, load fonts.css */
     if (window.innerWidth >= 900 || sessionStorage.getItem('fonts-loaded')) {
