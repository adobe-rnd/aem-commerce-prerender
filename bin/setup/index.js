--- conflicted
+++ resolved
@@ -477,13 +477,7 @@
       ]);
 
       console.log(`Fetched site config from ${siteConfigEndpoint}`);
-<<<<<<< HEAD
-
-      const overlayBaseURL = await FileService.getOverlayBaseURL(filesBase);
-=======
-  
       const overlayBaseURL = await FileService.getOverlayBaseURL(filesBase, headers.namespace, headers.auth);
->>>>>>> c7fd7bcc
       const newSiteConfig = {
         ...currentSiteConfig,
         content: {
