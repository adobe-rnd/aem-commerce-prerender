import { LitElement, html, css } from 'lit';

// Separate DiffViewer Web Component for isolated diff rendering
class DiffViewer extends LitElement {
    static properties = {
        patch: { type: String },
        loading: { type: Boolean }
    };

    static styles = css`
        :host {
            display: block;
            width: 100%;
            background: #0d1117;
            overflow: hidden;
        }

        #diff-container {
            width: 100%;
            height: 400px;
            max-height: 400px;
            overflow-y: auto;
            font-family: 'Consolas', 'Monaco', 'Lucida Console', monospace;
            background: #0d1117;
            color: #f0f6fc;
        }

        /* Dark theme overrides for diff2html */
        #diff-container .d2h-wrapper {
            background: #0d1117 !important;
            color: #f0f6fc !important;
            font-family: 'Consolas', 'Monaco', 'Lucida Console', monospace;
        }

        #diff-container .d2h-file-header {
            background: #21262d !important;
            border-bottom: 1px solid #30363d !important;
            color: #f0f6fc !important;
            padding: 10px;
            font-weight: bold;
        }

        #diff-container .d2h-file-list-wrapper {
            background: #0d1117 !important;
        }

        #diff-container .d2h-file-list-header {
            background: #21262d !important;
            color: #f0f6fc !important;
        }

        #diff-container .d2h-file-list-title {
            color: #f0f6fc !important;
        }

        #diff-container .d2h-file-list-line {
            background: #0d1117 !important;
            color: #f0f6fc !important;
        }

        #diff-container .d2h-code-line {
            display: table !important;
            width: 100% !important;
            background: #0d1117 !important;
            color: #f0f6fc !important;
            font-family: 'Consolas', 'Monaco', 'Lucida Console', monospace;
            font-size: 12px;
            line-height: 1.4;
        }

        #diff-container .d2h-code-side-line {
            display: table !important;
            width: 100% !important;
            background: #0d1117 !important;
            color: #f0f6fc !important;
            font-family: 'Consolas', 'Monaco', 'Lucida Console', monospace;
            font-size: 12px;
            line-height: 1.4;
        }

        /* Dark theme line numbers */
        #diff-container .d2h-code-linenumber,
        #diff-container .d2h-code-side-linenumber {
            background-color: #21262d !important;
            border-right: 1px solid #30363d !important;
            color: #7d8590 !important;
            display: table-cell !important;
            width: 50px !important;
            min-width: 50px !important;
            padding: 0 8px !important;
            text-align: right !important;
            vertical-align: top !important;
            font-family: 'Consolas', 'Monaco', 'Lucida Console', monospace !important;
            font-size: 11px !important;
            user-select: none !important;
            position: static !important;
            z-index: auto !important;
        }

        /* Dark theme content cells */
        #diff-container .d2h-code-line-ctn {
            background: #0d1117 !important;
            color: #f0f6fc !important;
            display: table-cell !important;
            padding: 0 8px !important;
            vertical-align: top !important;
            white-space: pre-wrap !important;
            word-break: break-all !important;
            font-family: 'Consolas', 'Monaco', 'Lucida Console', monospace !important;
            font-size: 12px !important;
            line-height: 1.4 !important;
        }

        /* Dark theme diff colors */
        #diff-container .d2h-ins {
            background-color: #033a16 !important;
            color: #f0f6fc !important;
        }

        #diff-container .d2h-ins .d2h-code-line-ctn {
            background-color: #033a16 !important;
            color: #f0f6fc !important;
        }

        #diff-container .d2h-del {
            background-color: #67060c !important;
            color: #f0f6fc !important;
        }

        #diff-container .d2h-del .d2h-code-line-ctn {
            background-color: #67060c !important;
            color: #f0f6fc !important;
        }

        #diff-container .d2h-cntx {
            background-color: #0d1117 !important;
            color: #f0f6fc !important;
        }

        #diff-container .d2h-info {
            background-color: #1f2328 !important;
            color: #f0f6fc !important;
        }

        #diff-container .d2h-moved {
            background-color: #1f2328 !important;
            color: #f0f6fc !important;
        }

        /* Dark theme table structure */
        #diff-container table {
            width: 100% !important;
            border-collapse: collapse !important;
            table-layout: fixed !important;
            background: #0d1117 !important;
        }

        #diff-container tbody {
            display: table-row-group !important;
            background: #0d1117 !important;
        }

        #diff-container tr {
            display: table-row !important;
            background: #0d1117 !important;
        }

        #diff-container td {
            display: table-cell !important;
            vertical-align: top !important;
            border: none !important;
            background: inherit !important;
        }

        /* Fix diff2html line structure and borders */
        #diff-container .d2h-file-diff {
            border-radius: 0 0 6px 6px;
            background: #0d1117 !important;
        }

        #diff-container .d2h-code-line-prefix,
        #diff-container .d2h-code-line-ctn {
            display: table-cell !important;
            vertical-align: top !important;
        }

        #diff-container .d2h-code-line-prefix {
            width: 40px;
            min-width: 40px;
            text-align: right;
            padding: 0 8px;
            border-right: 1px solid #30363d !important;
            background-color: #21262d !important;
            color: #7d8590 !important;
            font-family: 'Consolas', 'Monaco', 'Lucida Console', monospace;
            font-size: 12px;
            line-height: 1.4;
        }

        /* Loading spinner styles */
        .loading-container {
            display: flex;
            flex-direction: column;
            align-items: center;
            justify-content: center;
            padding: 40px;
            color: #f0f6fc;
            background: #0d1117;
        }

        .spinner {
            border: 3px solid #30363d;
            border-top: 3px solid var(--spectrum-blue-600, #0066cc);
            border-radius: 50%;
            width: 32px;
            height: 32px;
            animation: spin 1s linear infinite;
            margin-bottom: 16px;
        }

        @keyframes spin {
            0% { transform: rotate(0deg); }
            100% { transform: rotate(360deg); }
        }

        /* Prevent overlay positioning */
        #diff-container * {
            position: static !important;
            z-index: auto !important;
        }
    `;

    constructor() {
        super();
        this.patch = '';
        this.cssLoaded = false;
        this.loading = false;
    }

    async firstUpdated() {
        // Load diff2html CSS into this component's Shadow DOM
        await this.loadDiff2HtmlCSS();
    }

    async loadDiff2HtmlCSS() {
        return new Promise((resolve, reject) => {
            const link = document.createElement('link');
            link.rel = 'stylesheet';
            link.type = 'text/css';
            link.href = 'https://cdn.jsdelivr.net/npm/diff2html/bundles/css/diff2html.min.css';
            link.onload = () => {
                this.cssLoaded = true;
                resolve();
            };
            link.onerror = (err) => reject(err);
            this.shadowRoot.appendChild(link);
        });
    }

    updated(changedProperties) {
        if (changedProperties.has('patch')) {
            this.renderDiff();
        }
    }

    async renderDiff() {
        // Wait for both the component's CSS to load and the Diff2Html library to be ready.
        if (!this.cssLoaded || typeof window.Diff2Html === 'undefined') {
            // If either is not ready, wait a bit and retry.
            setTimeout(() => this.renderDiff(), 100);
            return;
        }

        const diffContainer = this.shadowRoot.getElementById('diff-container');
        if (!diffContainer) {
            console.error('Diff container not found');
            return;
        }

        // Clear previous diff
        while (diffContainer.firstChild) {
            diffContainer.removeChild(diffContainer.firstChild);
        }

        if (this.loading) {
            const loadingIndicator = document.createElement('div');
            loadingIndicator.className = 'loading-container';
            loadingIndicator.innerHTML = `
                <div class="spinner"></div>
                <p>Generating configuration preview...</p>
            `;
            diffContainer.appendChild(loadingIndicator);
            return;
        }

        // Only render if CSS is loaded and patch is available
        if (!this.cssLoaded || !this.patch) {
            return;
        }

        // Use diff2html to parse the patch and generate HTML
        const diffJson = window.Diff2Html.parse(this.patch);
        const diffHtml = window.Diff2Html.html(diffJson, {
            drawFileList: true,
            outputFormat: 'line-by-line',
            matching: 'lines',
            renderNothingWhenEmpty: true,
        });

        // Create a temporary container to sanitize the HTML
        const tempContainer = document.createElement('div');
        tempContainer.innerHTML = diffHtml;

        // Force static positioning to fix display issues
        Array.from(tempContainer.querySelectorAll('*')).forEach(el => {
            el.style.position = 'static';
        });

        // Append sanitized and adjusted HTML
        diffContainer.appendChild(tempContainer);
    }

    render() {
        return html`
            <div id="diff-container" class="diff-container-dark">
                <!-- Diff content will be rendered here -->
            </div>
        `;
    }
}

if (!customElements.get('diff-viewer')) {
    customElements.define('diff-viewer', DiffViewer);
}

export class SetupWizard extends LitElement {
    static properties = {
        currentStep: { type: Number },
        accessToken: { type: String },
        token: { type: String },
        tokenValid: { type: Boolean },
        loading: { type: Boolean },
        error: { type: String },
        advancedSettings: { type: Object },
        previewData: { type: Object },
        healthChecks: { type: Array },
        toastMessage: { type: String },
        toastVariant: { type: String },
        showToast: { type: Boolean },
        aioConfigFile: { type: Object },
        aioConfigContent: { type: String },
        processingAioConfig: { type: Boolean },
        gitInfo: { type: Object },
        generatedApiKey: { type: String },
        org: { type: String },
        site: { type: String },
        availableSites: { type: Array },
        loadingSites: { type: Boolean },
        allowManualSiteEntry: { type: Boolean },
        aioNamespace: { type: String },
        aioAuth: { type: String }
    };

    static styles = css`
        :host {
            display: block;
            margin: 20px;
            --toast-negative-bg: #D13241;
            --toast-positive-bg: #218739;
        }
        .container {
            max-width: 900px;
            margin: auto;
            padding: 24px;
            background-color: #1e1e1e;
            border-radius: 8px;
        }
        .title {
            font-size: 28px;
            font-weight: bold;
            color: #ffffff;
            text-align: center;
            margin-bottom: 20px;
        }
        .wizard-container {
            display: flex;
            flex-direction: column;
            gap: 24px;
            padding: 24px;
            background-color: #2b2b2b;
            border-radius: 8px;
            border: 1px solid #444;
        }
        .step-indicator {
            display: flex;
            justify-content: center;
            align-items: center;
            margin-bottom: 24px;
            gap: 8px;
        }
        .step {
            display: flex;
            align-items: center;
            justify-content: center;
            width: 32px;
            height: 32px;
            border-radius: 50%;
            background-color: #3a3a3a;
            color: #cccccc;
            font-size: 14px;
            font-weight: bold;
            border: 2px solid transparent;
            transition: all 0.3s ease;
        }
        .step.active {
            border-color: #0078d4;
            background-color: #0078d4;
            color: #ffffff;
        }
        .step.completed {
            background-color: #107c10;
            color: #ffffff;
            border-color: #107c10;
        }
        .step-connector {
            flex-grow: 1;
            height: 2px;
            background-color: #3a3a3a;
        }
        .step-content {
            background-color: #242424;
            padding: 24px;
            border-radius: 8px;
            border: 1px solid #333333;
            min-height: 350px;
            max-height: 600px;
            overflow-y: auto;
        }
        .button-group {
            display: flex;
            justify-content: space-between;
            margin-top: 24px;
        }
        .form-grid {
            display: grid;
            grid-template-columns: 1fr 1fr;
            gap: 20px;
        }
        .full-span {
            grid-column: 1 / -1;
        }
        .full-width-section {
            width: 100%;
            margin-bottom: 32px;
        }
        .centered-content {
            display: flex;
            flex-direction: column;
            align-items: center;
            width: 100%;
        }
        .token-field-container {
            width: 100%;
        }

        .browse-button {
            padding: 12px 24px;
            background-color: #0078d4;
            color: white;
            border: none;
            border-radius: 6px;
            cursor: pointer;
            font-size: 14px;
            font-weight: 500;
            transition: all 0.2s ease;
            box-shadow: 0 2px 4px rgba(0, 0, 0, 0.2);
        }

        .browse-button:hover {
            background-color: #106ebe;
            transform: translateY(-1px);
            box-shadow: 0 4px 8px rgba(0, 0, 0, 0.3);
        }

        .browse-button:active {
            background-color: #005a9e;
            transform: translateY(0);
            box-shadow: 0 2px 4px rgba(0, 0, 0, 0.2);
        }
            max-width: 600px;
            margin: 0 auto;
        }
        .dropzone-section {
            width: 100%;
            max-width: 600px;
            margin: 0 auto;
        }
        .health-check-container {
            margin-top: 24px;
        }
        .toast-notification {
            position: fixed;
            bottom: 20px;
            left: 50%;
            transform: translateX(-50%);
            padding: 12px 24px;
            border-radius: 6px;
            color: white;
            font-weight: 500;
            display: flex;
            align-items: center;
            gap: 12px;
            z-index: 1000;
            cursor: pointer;
            box-shadow: 0 4px 12px rgba(0,0,0,0.2);
            opacity: 0;
            transition: opacity 0.3s ease, bottom 0.3s ease;
        }
        .toast-notification.visible {
            opacity: 1;
            bottom: 30px;
        }
        .toast-close-btn {
            background: none;
            border: none;
            color: white;
            font-size: 20px;
            cursor: pointer;
        }
    `;

    constructor() {
        super();
        this.currentStep = 1;
        this.accessToken = '';
        this.token = '';
        this.tokenValid = false;
        this.loading = false;
        this.error = '';
        this.advancedSettings = {
            productPageUrlFormat: '/products/{urlKey}/{sku}',
            contentUrl: '',
            productsTemplate: '',
            storeUrl: '',
            configName: 'config',
            locales: null
        };
        this.previewData = null;
        this.healthChecks = [];
        this.toastMessage = '';
        this.toastVariant = 'negative';
        this.showToast = false;
        this.aioConfigFile = null;
        this.aioConfigContent = '';
        this.processingAioConfig = false;
        this.gitInfo = null;
        this.generatedApiKey = '';
        this.org = '';
        this.site = '';
        this.availableSites = [];
        this.loadingSites = false;
        this.allowManualSiteEntry = false;
    }

    connectedCallback() {
        super.connectedCallback();
        this.fetchGitInfo();
        this.ensureFileInputAccessible();
    }

    ensureFileInputAccessible() {
      // Ensure the file input is properly accessible
      this.updateComplete.then(() => {
          const fileInput = this.shadowRoot.getElementById('aio-file-input');
          if (fileInput) {
              console.log('File input found and accessible');
              // Ensure it's not disabled
              fileInput.disabled = false;
              // Ensure it's properly configured
              fileInput.accept = '.json';
              fileInput.type = 'file';
          } else {
              console.warn('File input not found during initialization');
          }
      });
    }

    async fetchGitInfo() {
        try {
            const response = await fetch('/api/git-info');
            if (response.ok) {
                const data = await response.json();
                this.gitInfo = data;
                this.org = data.org;
                // Don't auto-set site, user will select it from dropdown
                console.log('Git info loaded:', this.gitInfo);
            } else {
                console.error('Failed to fetch git info');
                this.showToastNotification('Failed to load git repository information', 'negative');
            }
        } catch (error) {
            console.error('Error fetching git info:', error);
            this.showToastNotification('Error loading git repository information', 'negative');
        }
    }

    validateAccessToken(token) {
        try {
            // Parse the JWT token
            const [headerB64, payloadB64, signatureB64] = token.split('.');
            if (!headerB64 || !payloadB64 || !signatureB64) {
                throw new Error('Invalid token format');
            }

            const payload = JSON.parse(atob(payloadB64));
            const { exp, scope } = payload;

            // Check expiration
            if (Date.now() >= exp * 1000) {
                return { valid: false, error: 'Token has expired' };
            }

            return { valid: true, payload };
        } catch (error) {
            return { valid: false, error: 'Invalid token format: ' + error.message };
        }
    }

    handleAccessTokenChange(token) {
        this.accessToken = token;
        // Reset site selection when token changes
        this.site = '';
        this.availableSites = [];
        this.allowManualSiteEntry = false;
    }

    async fetchAvailableSites() {
        if (!this.accessToken || !this.org) {
            this.showToastNotification('Access token and organization are required', 'negative');
            return false;
        }

        this.loadingSites = true;
        try {
            const sitesEndpoint = `https://admin.hlx.page/config/${this.org}/sites.json`;
            console.log(`Fetching sites from ${sitesEndpoint}`);

            const response = await fetch(sitesEndpoint, {
                method: 'GET',
                headers: {
                    'authorization': `token ${this.accessToken}`
                }
            });

            if (!response.ok) {
                const errorText = await response.text();

                // If it's a 4xx error, allow manual site entry
                if (response.status >= 400 && response.status < 500) {
                    this.allowManualSiteEntry = true;
                    this.showToastNotification(`Unable to fetch sites (${response.status}). You can now enter the site name manually below.`, 'negative');
                    return false;
                } else {
                    this.showToastNotification(`Failed to fetch sites: ${response.status} ${response.statusText} - ${errorText}`, 'negative');
                    return false;
                }
            }

            const result = await response.json();
            this.availableSites = result.sites || [];

            if (this.availableSites.length === 0) {
                this.showToastNotification('No sites found for this organization', 'negative');
                return false;
            }

            this.showToastNotification(`Found ${this.availableSites.length} sites`, 'positive');
            return true;

        } catch (error) {
            console.error('Error fetching sites:', error);
            this.showToastNotification('Error fetching sites: ' + error.message, 'negative');
            return false;
        } finally {
            this.loadingSites = false;
        }
    }

    async createApiKey() {
        if (!this.accessToken || !this.org || !this.site) {
            this.showToastNotification('Access token, organization, and site are required', 'negative');
            return false;
        }

        this.loading = true;
        try {
            const apiKeyEndpoint = `https://admin.hlx.page/config/${this.org}/sites/${this.site}/apiKeys.json`;

            // First, check for existing API keys
            console.log(`Checking for existing API keys at ${apiKeyEndpoint}`);

            const getResponse = await fetch(apiKeyEndpoint, {
                method: 'GET',
                headers: {
                    'authorization': `token ${this.accessToken}`
                }
            });

            let existingKeys = {};

            if (getResponse.status === 404) {
                // 404 means no API keys exist yet, which is fine
                console.log('No existing API keys found (404 response)');
            } else if (!getResponse.ok) {
                const errorText = await getResponse.text();
                this.showToastNotification(`Failed to check existing API keys: ${getResponse.status} ${getResponse.statusText} - ${errorText}`, 'negative');
                return false;
            } else {
                existingKeys = await getResponse.json();
                console.log('Existing API keys:', existingKeys);
            }

            // Check if there's a non-expired key with the expected description
            const expectedDescription = `prerender_key:${this.org}/${this.site}`;
            let existingKey = null;
            const currentTime = new Date();

            if (existingKeys && typeof existingKeys === 'object') {
                for (const [keyId, keyData] of Object.entries(existingKeys)) {
                    if (keyData.description === expectedDescription) {
                        const expirationDate = new Date(keyData.expiration);
                        if (expirationDate > currentTime) {
                            existingKey = { id: keyId, ...keyData };
                            break;
                        }
                    }
                }
            }

            if (existingKey) {
                // Use existing key
                console.log('Found existing non-expired API key:', existingKey);
                this.generatedApiKey = existingKey;
                this.token = existingKey.value || existingKey.id;
                this.aioOrg = this.org;
                this.aioSite = this.site;
                await this.handleTokenChange(this.token);
                this.showToastNotification('Using existing API key!', 'positive');
                return true;
            }

            // No existing key found, create a new one
            console.log('No existing API key found, creating new one');
            const body = {
                description: expectedDescription,
                roles: [
                    "publish",
                ]
            };

            console.log(`Creating API key at ${apiKeyEndpoint}`);

<<<<<<< HEAD
            const postResponse = await fetch(apiKeyEndpoint, {
=======
            const response = await fetch(apiKeyEndpoint, {
>>>>>>> 6e76c5f3
                method: 'POST',
                headers: {
                    'Content-Type': 'application/json',
                    'authorization': `token ${this.accessToken}`
                },
                body: JSON.stringify(body)
            });

            if (!postResponse.ok) {
                const errorText = await postResponse.text();
                this.showToastNotification(`Failed to create API key: ${postResponse.status} ${postResponse.statusText} - ${errorText}`, 'negative');
                return false;
            }

            const result = await postResponse.json();
            this.generatedApiKey = result;
            // Auto-populate the AEM admin token with the generated API key value
            this.token = result.value;
            // Set org/site for backward compatibility
            this.aioOrg = this.org;
            this.aioSite = this.site;
            // Auto-validate the token
            await this.handleTokenChange(this.token);
            this.showToastNotification('API key created successfully!', 'positive');
            return true;

        } catch (error) {
            console.error('Error creating API key:', error);
            this.showToastNotification('Error creating API key: ' + error.message, 'negative');
            return false;
        } finally {
            this.loading = false;
        }
    }

    disconnectedCallback() {
        super.disconnectedCallback();

        // Clean up toast timeout to prevent memory leaks
        if (this.toastTimeout) {
            clearTimeout(this.toastTimeout);
            this.toastTimeout = null;
        }
    }

    async verifyToken(token) {
        this.loading = true;
        this.error = '';
        try {
            const payload = JSON.parse(atob(token.split('.')[1]));
            const { sub, exp } = payload;

            if (Date.now() >= exp * 1000) {
                this.tokenValid = false;
                this.error = 'Token has expired.';
                this.showToastNotification('Token has expired.', 'negative');
                return;
            }

            const [org, site] = sub.split('/');

            if (org === '*' || site === '*') {
                this.tokenValid = false;
                this.error = 'Invalid token type.';
                this.showToastNotification('Only valid token types (API Keys) are accepted. See https://www.aem.live/docs/admin-apikeys#create to create one.', 'negative');
                return;
            }

            this.aioOrg = org;
            this.aioSite = site;
            this.tokenValid = true;
            this.aioConfigContent = JSON.stringify(payload, null, 2);

            // Check if token org/site matches user's configured values
            if (this.org && this.site && (org !== this.org || site !== this.site)) {
                this.showToastNotification(`Warning: Token is for ${org}/${site} but you configured ${this.org}/${this.site}. Make sure these match.`, 'negative');
            }
        } catch (e) {
            this.tokenValid = false;
            this.error = 'Invalid token format.';
            this.aioConfigContent = 'Invalid token format.';
            this.showToastNotification('Invalid token format.', 'negative');
        } finally {
            this.loading = false;
        }
    }

    async handleTokenChange(token) {
        this.token = token;
        if (token) {
            await this.verifyToken(token);
            if (this.tokenValid) {
                const baseUrl = `https://main--${this.site}--${this.org}.aem.live`;
                this.advancedSettings = {
                    ...this.advancedSettings,
                    contentUrl: baseUrl,
                    storeUrl: baseUrl,
                    productsTemplate: `${baseUrl}/products/default`
                };
            }
        } else {
            this.tokenValid = false;
            this.aioConfigContent = 'No token payload available';
        }
    }

    handleAdvancedSettingInput(field, value) {
        if (field === 'locales') {
            // Convert empty string to null for locales
            this.advancedSettings[field] = value.trim() === '' ? null : value;
        } else {
            this.advancedSettings[field] = value;
        }
        this.validateAdvancedSettings();
    }

    validateAdvancedSettings() {
        const { productPageUrlFormat, contentUrl, productsTemplate, storeUrl } = this.advancedSettings;

        if (!productPageUrlFormat) {
            this.showToastNotification('Product page URL format is required', 'negative');
            return false;
        }

        if (!contentUrl) {
            this.showToastNotification('Content URL is required', 'negative');
            return false;
        }

        if (!productsTemplate) {
            this.showToastNotification('Products template is required', 'negative');
            return false;
        }

        if (!storeUrl) {
            this.showToastNotification('Store URL is required', 'negative');
            return false;
        }

        // Validate URL format
        try {
            new URL(contentUrl);
            new URL(storeUrl);
        } catch (e) {
            this.showToastNotification('Invalid URL format for Content URL or Store URL', 'negative');
            return false;
        }

        return true;
    }

    async handleAIOConfigFileSelect(event) {
        const files = event.target.files;
        if (files && files.length > 0) {
            await this.processAIOConfigFile(files[0]);
        } else {
            console.warn('No files selected in file input');
        }
    }

    handleBrowseClick(event) {
        event.preventDefault();
        event.stopPropagation();

        console.log('Browse button clicked');

        // Create a temporary file input
        const tempInput = document.createElement('input');
        tempInput.type = 'file';
        tempInput.accept = '.json';
        tempInput.style.display = 'none';

        tempInput.addEventListener('change', (e) => {
            console.log('Temporary file input change event:', e);
            this.handleAIOConfigFileSelect(e);
            // Clean up the temporary input
            if (tempInput.parentNode) {
                tempInput.parentNode.removeChild(tempInput);
            }
        });

        document.body.appendChild(tempInput);
        tempInput.click();
    }

    async processAIOConfigFile(file) {
        this.processingAioConfig = true;

        try {
            const fileContent = await this.readFileAsText(file);
            const config = JSON.parse(fileContent);

            const {name: namespace, auth} = config.project?.workspace?.details?.runtime?.namespaces?.[0];

            console.log('Extracted namespace:', namespace);
            console.log('Extracted auth:', auth ? 'Found' : 'Not found');

            if (namespace && auth) {
                this.aioNamespace = namespace;
                this.aioAuth = auth;
                this.aioConfigFile = file;

                // Send the config to the backend
                const response = await fetch('/api/aio-config', {
                    method: 'POST',
                    headers: {
                        'Content-Type': 'application/json',
                    },
                    body: JSON.stringify({
                        aioNamespace: namespace,
                        aioAuth: auth,
                        fileContent: fileContent,
                        fileName: file.name
                    })
                });

                const result = await response.json();

                if (result.success) {
                    this.showToastNotification(`AIO configuration loaded successfully! Namespace: ${namespace}`, 'positive');
                } else {
                    this.showToastNotification(`AIO configuration saved but failed to apply: ${result.error}`, 'negative');
                }
            } else {
                // Show more detailed error message
                const missingItems = [];
                if (!namespace) missingItems.push('namespace');
                if (!auth) missingItems.push('auth/client_secret');

                this.showToastNotification(`Could not extract ${missingItems.join(' and ')} from the configuration file. Please check the browser console for the file structure and ensure it's a valid AIO configuration file.`, 'negative');
                console.error('Failed to extract required fields. File structure:', config);
            }
        } catch (error) {
            console.error('Error processing AIO config file:', error);
            this.showToastNotification('Error processing AIO configuration file: ' + error.message, 'negative');
        } finally {
            this.processingAioConfig = false;
        }
    }

    readFileAsText(file) {
        return new Promise((resolve, reject) => {
            const reader = new FileReader();
            reader.onload = () => resolve(reader.result);
            reader.onerror = () => reject(reader.error);
            reader.readAsText(file);
        });
    }

    prevStep() {
        if (this.currentStep > 1) {
            this.currentStep -= 1;
        }
    }

    showToastNotification(message, variant = 'negative') {
        // Clear any existing timeout
        if (this.toastTimeout) {
            clearTimeout(this.toastTimeout);
        }

        this.toastMessage = message;
        this.toastVariant = variant;
        this.showToast = true;

        // Auto-hide after 4 seconds (positive toasts) or 6 seconds (negative toasts)
        const autoHideDelay = variant === 'positive' ? 4000 : 6000;
        this.toastTimeout = setTimeout(() => {
            this.hideToastNotification();
        }, autoHideDelay);
    }

    hideToastNotification() {
        // Clear the timeout when manually hiding
        if (this.toastTimeout) {
            clearTimeout(this.toastTimeout);
            this.toastTimeout = null;
        }
        this.showToast = false;
    }

    maskCredential(credential) {
        if (!credential || credential.length <= 10) {
            return credential || 'Not loaded';
        }
        const start = credential.substring(0, 6);
        const end = credential.substring(credential.length - 4);
        const middle = '*'.repeat(Math.min(12, credential.length - 10));
        return `${start}${middle}${end}`;
    }

    handleToastClose(event) {
        event.stopPropagation();
        this.hideToastNotification();
    }

    handleToastClick(event) {
        event.stopPropagation();
        this.hideToastNotification();
    }

    async nextStep() {
        if (this.currentStep === 1) {
            if (!this.accessToken) {
                this.showToastNotification('Please enter an access token', 'negative');
                return;
            }
            if (!this.org) {
                this.showToastNotification('Please enter organization name', 'negative');
                return;
            }
            if (!this.site) {
                this.showToastNotification('Please select a site from the dropdown. Click "Load Available Sites" first if you haven\'t already.', 'negative');
                return;
            }

            // Validate the access token
            const tokenValidation = this.validateAccessToken(this.accessToken);
            if (!tokenValidation.valid) {
                this.showToastNotification(`Token validation failed: ${tokenValidation.error}`, 'negative');
                return;
            }

            const success = await this.createApiKey();
            if (!success) {
                return;
            }
        } else if (this.currentStep === 2) {
            // No additional validation needed for step 2 - just proceed
            // The generated API key from step 1 will be used
        } else if (this.currentStep === 3) {
            if (!this.validateAdvancedSettings()) {
                return;
            }
            await this.handlePreviewSetup();
        } else if (this.currentStep === 4) {
            await this.applyConfig();
            await this.performHealthChecks();
            // After health checks complete, submit to external endpoint
            await this.submitToExternalEndpoint();
            return; // Don't increment step, we're done
        }
        this.currentStep++;
    }

    async handlePreviewSetup() {
        this.loading = true;

        const diffViewer = this.shadowRoot.querySelector('diff-viewer');
        if (diffViewer) diffViewer.loading = true;

        try {
            const response = await fetch(`/api/setup?org=${encodeURIComponent(this.org)}&site=${encodeURIComponent(this.site)}`, {
                method: 'POST',
                headers: {
                    'Content-Type': 'application/json',
                    'X-AIO-auth': this.aioAuth,
                    'X-AIO-namespace': this.aioNamespace,
                    'X-AEM-admin-token': this.accessToken
                },
                body: JSON.stringify({
                    contentUrl: this.advancedSettings.contentUrl,
                    productsTemplate: this.advancedSettings.productsTemplate,
                    productPageUrlFormat: this.advancedSettings.productPageUrlFormat,
                    storeUrl: this.advancedSettings.storeUrl,
                    locales: this.advancedSettings.locales
                })
            });

            if (!response.ok) throw new Error(`HTTP error! status: ${response.status}`);

            const data = await response.json();
            this.previewData = data;
            this.configPatch = data.patch;

        } catch (error) {
            this.showToastNotification('Failed to generate config preview.', 'negative');
        } finally {
            this.loading = false;
            if (diffViewer) diffViewer.loading = false;
        }
    }

    downloadConfig() {
        if (this.previewData && this.previewData.newAppConfig) {
            const a = document.createElement('a');
            const file = new Blob([this.previewData.newAppConfig], {type: 'text/yaml'});
            a.href = URL.createObjectURL(file);
            a.download = 'app.config.yaml';
            a.click();
            URL.revokeObjectURL(a.href);
        }
    }

    downloadConfigFiles() {
        // Download app.config.yaml
        this.downloadConfig();

        // Download aem-commerce-prerender-org--site.json
        const commerceConfig = {
            aemAdminToken: this.accessToken,
            org: this.org,
            site: this.site,
            aioAuth: this.aioAuth,
            aioNamespace: this.aioNamespace
        };

        const fileName = `aem-commerce-prerender-${this.org}--${this.site}.json`;
        const jsonContent = JSON.stringify(commerceConfig, null, 2);

        const a = document.createElement('a');
        const file = new Blob([jsonContent], {type: 'application/json'});
        a.href = URL.createObjectURL(file);
        a.download = fileName;
        a.click();
        URL.revokeObjectURL(a.href);

        this.showToastNotification('Configuration files downloaded successfully!', 'positive');
    }

    async applyConfig() {
        this.loading = true;
        try {
            const response = await fetch(`/api/helix-config?org=${encodeURIComponent(this.org)}&site=${encodeURIComponent(this.site)}`, {
                method: 'POST',
                headers: {
                    'Content-Type': 'application/json',
                    'X-AEM-admin-token': this.accessToken
                },
                body: JSON.stringify({
                    newIndexConfig: this.previewData.newIndexConfig,
                    newSiteConfig: this.previewData.newSiteConfig,
                    appConfigParams: {
                        org: this.org,
                        site: this.site,
                        ...this.advancedSettings
                    },
                    aioNamespace: this.aioNamespace,
                    aioAuth: this.aioAuth
                })
            });

            if (!response.ok) throw new Error('Failed to apply config');
            this.showToastNotification('Configuration applied successfully and app.config.yaml written to local filesystem!', 'positive');
            return true;
        } catch (error) {
            this.showToastNotification('Error applying configuration.', 'negative');
            return false;
        } finally {
            this.loading = false;
        }
    }

    async performHealthChecks() {
        this.loading = true;
        this.healthChecks = [];

        // Health check for local files endpoint
        try {
            const filesUrl = `${window.location.origin}/api/files`;
            const filesResponse = await fetch(filesUrl, {
                headers: {
                    'x-aio-auth': this.aioAuth,
                    'x-aio-namespace': this.aioNamespace
                }
            });

            // We expect a 2xx status code for success
            this.healthChecks.push({
                name: 'Files Endpoint',
                status: filesResponse.status >= 200 && filesResponse.status < 300,
                message: filesResponse.status >= 200 && filesResponse.status < 300 ? 'Files endpoint accessible' : 'Files endpoint not accessible'
            });
        } catch (error) {
            this.healthChecks.push({
                name: 'Files Endpoint',
                status: false,
                message: 'Failed to check files endpoint'
            });
        }

        // Health check for rules endpoint
        try {
            const rulesUrl = `${window.location.origin}/api/rules`;
            const rulesResponse = await fetch(rulesUrl, {
                headers: {
                    'x-aio-auth': this.aioAuth,
                    'x-aio-namespace': this.aioNamespace
                }
            });

            // We expect a 2xx status code for success
            this.healthChecks.push({
                name: 'Rules Endpoint',
                status: rulesResponse.status >= 200 && rulesResponse.status < 300,
                message: rulesResponse.status >= 200 && rulesResponse.status < 300 ? 'Rules endpoint accessible' : 'Rules endpoint not accessible'
            });
        } catch (error) {
            this.healthChecks.push({
                name: 'Rules Endpoint',
                status: false,
                message: 'Failed to check rules endpoint'
            });
        }

        this.loading = false;
        const allChecksPassed = this.healthChecks.every(check => check.status);
        if (allChecksPassed) {
            this.showToastNotification('All health checks passed!', 'positive');
        } else {
            this.showToastNotification('Some health checks failed. Please review and click Done to complete setup.', 'negative');
        }
    }

    async submitToExternalEndpoint() {
        try {
            // Prepare the JSON payload
            const payload = {
                id: `${this.org}/${this.site}`,
                org: this.org,
                site: this.site,
                appbuilderProjectJSON: {
                    project: {
                        name: this.aioConfigFile?.name?.replace('.json', '') || 'aem-commerce-prerender',
                        title: `AEM Commerce Prerender - ${this.org}/${this.site}`,
                        id: `${this.org}-${this.site}-commerce-prerender`,
                        workspace: {
                            details: {
                                runtime: {
                                    namespaces: [
                                        {
                                            name: this.aioNamespace,
                                            auth: this.aioAuth
                                        }
                                    ]
                                }
                            }
                        }
                    }
                },
                aemAdminJWT: this.generatedApiKey,
                annotations: []
            };

            // Create and submit form
            const form = document.createElement('form');
            form.method = 'POST';
            form.action = 'https://prerender.aem-storefront.com/setup-done';
            form.style.display = 'none';

            // Add the JSON payload as a form field
            const dataInput = document.createElement('input');
            dataInput.type = 'hidden';
            dataInput.name = 'data';
            dataInput.value = JSON.stringify(payload);
            form.appendChild(dataInput);

            // Append form to document and submit
            document.body.appendChild(form);

            console.log('Submitting configuration to external endpoint...');
            console.log('Payload:', JSON.stringify(payload, null, 2));

            this.showToastNotification('Setup complete! Redirecting to external configuration...', 'positive');

            // Submit the form - this will redirect to the target page
            setTimeout(() => {
                form.submit();
            }, 1500); // Give user time to see the success message

        } catch (error) {
            console.error('Error submitting to external endpoint:', error);
            this.showToastNotification('Setup completed but failed to submit to external endpoint: ' + error.message, 'negative');
        }
    }

    renderWizardStep() {
        switch (this.currentStep) {
            case 1:
                return this.renderStep1AccessToken();
            case 2:
                return this.renderStep2Token();
            case 3:
                return this.renderStep3AdvancedSettings();
            case 4:
                return this.renderStep4Review();
            default:
                return html`<div>Invalid step</div>`;
        }
    }

    renderStep1AccessToken() {
        return html`<div class="step-content">
            <h3>Step 1: Get Access Token</h3>

            <div class="full-width-section">
                <div class="centered-content">
                    <div style="max-width: 600px; text-align: center;">
                        <p style="margin-bottom: 24px; color: #ccc; line-height: 1.5;">
                            Before we can proceed with the setup, you need to login to the AEM Admin API and retrieve an access token (this will later be used to retrieve a permanent service token for the Prerendering service).
                        </p>

                        ${this.gitInfo ? html`
                            <div style="margin-bottom: 24px; padding: 16px; background-color: #1a1a1a; border-radius: 6px; border: 1px solid #333;">
                                <div style="margin-bottom: 8px;">
                                    <sp-field-label for="org-input">Organization</sp-field-label>
                                    <sp-textfield
                                        id="org-input"
                                        .value=${this.org}
                                        @input=${e => this.org = e.target.value}
                                        style="width: 100%;"
                                    ></sp-textfield>
                                </div>
                                <p style="margin: 0; color: #7d8590; font-size: 12px; text-align: left;">
                                    Organization auto-detected from git repository. You can edit it if needed.
                                </p>
                            </div>
                        ` : ''}

                        <div style="text-align: left; background-color: #1a1a1a; padding: 20px; border-radius: 6px; border: 1px solid #333; margin-bottom: 24px;">
                            <h4 style="margin: 0 0 12px 0;">Instructions:</h4>
                            <ol style="margin: 0; padding-left: 20px; color: #ccc; line-height: 1.6;">
                                <li><a href="https://admin.hlx.page/login" target="_blank">Login</a> to the AEM Admin API (select the link from your preferred Identity Provider: the ones suffixed by "_sa" allow to select a specific account rather than the one currently logged in)</li>
                                <li>Once redirected to the JSON response, open your browser's Developer Tools (F12)</li>
                                <li>Go to the Application tab (Chrome) or Storage tab (Firefox)</li>
                                <li>Under Cookies, find and copy the value of the <strong>auth_token</strong> cookie</li>
                                <li>Paste that token in the textarea below</li>
                            </ol>
                        </div>

                        <div class="token-field-container" style="margin-bottom: 24px;">
                            <sp-field-label for="access-token" required>Access Token</sp-field-label>
                            <sp-textfield
                                id="access-token"
                                multiline
                                rows="4"
                                placeholder="Paste your auth_token cookie value here..."
                                .value=${this.accessToken}
                                @input=${e => this.handleAccessTokenChange(e.target.value)}
                                style="width: 100%; font-family: monospace; font-size: 12px;"
                            ></sp-textfield>
                        </div>

                        ${this.accessToken ? html`
                            <div style="margin-bottom: 24px;">
                                <sp-button
                                    variant="secondary"
                                    @click=${this.fetchAvailableSites}
                                    ?disabled=${this.loadingSites}
                                    style="margin-bottom: 16px;"
                                >
                                    ${this.loadingSites ? html`<sp-progress-circle indeterminate size="s"></sp-progress-circle> Loading Sites...` : 'Load Available Sites'}
                                </sp-button>
                            </div>
                        ` : ''}

                        ${this.availableSites.length > 0 ? html`
                            <div class="token-field-container">
                                <sp-field-label for="site-select" required>Select Site</sp-field-label>
                                <sp-picker
                                    id="site-select"
                                    .value=${this.site}
                                    @change=${e => this.site = e.target.value}
                                    style="width: 100%;"
                                >
                                    <sp-menu-item value="">Select a site...</sp-menu-item>
                                    ${this.availableSites.map(site => html`
                                        <sp-menu-item value="${site.name}">${site.name}</sp-menu-item>
                                    `)}
                                </sp-picker>
                            </div>
                        ` : this.allowManualSiteEntry ? html`
                            <div class="token-field-container">
                                <sp-field-label for="site-manual" required>Site Name</sp-field-label>
                                <sp-textfield
                                    id="site-manual"
                                    placeholder="Enter site name manually..."
                                    .value=${this.site}
                                    @input=${e => this.site = e.target.value}
                                    style="width: 100%;"
                                ></sp-textfield>
                                <p style="margin: 8px 0 0 0; color: #7d8590; font-size: 12px;">
                                    Unable to load sites automatically. Please enter the site name manually.
                                </p>
                            </div>
                        ` : ''}
                    </div>
                </div>
            </div>
        </div>`;
    }

    renderStep2Token() {
        return html`<div class="step-content">
            <h3>Step 2: AIO Configuration</h3>

            <!-- Generated API Key Display -->
            <div class="full-width-section">
                <div class="centered-content">
                    ${this.generatedApiKey ? html`
                        <div style="margin-bottom: 24px; padding: 16px; background-color: #1a1a1a; border-radius: 6px; border: 1px solid #333;">
                            <h4 style="margin: 0 0 12px 0;">Generated API Key</h4>
                            <div style="display: grid; grid-template-columns: auto 1fr; gap: 8px 16px; font-family: monospace; font-size: 12px; margin-bottom: 12px;">
                                <span style="color: #7d8590;">ID:</span>
                                <span style="color: #f0f6fc;">${this.generatedApiKey.id}</span>
                                <span style="color: #7d8590;">Description:</span>
                                <span style="color: #f0f6fc;">${this.generatedApiKey.description}</span>
                                <span style="color: #7d8590;">Expires:</span>
                                <span style="color: #f0f6fc;">${new Date(this.generatedApiKey.expiration).toLocaleString()}</span>
                            </div>
                            <p style="margin: 0; color: #7d8590; font-size: 12px;">
                                This API key will be used for the prerender service configuration.
                            </p>
                        </div>
                    ` : html`
                        <div style="margin-bottom: 24px; padding: 16px; background-color: #1a1a1a; border-radius: 6px; border: 1px solid #333;">
                            <p style="margin: 0; color: #f0f6fc; text-align: center;">
                                No API key generated yet. Please complete Step 1 first.
                            </p>
                        </div>
                    `}
                </div>
            </div>

            <!-- AIO Configuration Upload Section - Full Width Row -->
            <div class="full-width-section">
                <div class="centered-content">
                    <div class="dropzone-section">
<<<<<<< HEAD
                        <h4 style="text-align: center; margin-bottom: 16px;">AIO Configuration Upload</h4>
                        <p style="text-align: center; margin-bottom: 24px; color: #ccc;">
                            Upload your AIO configuration JSON file to automatically load namespace and auth credentials.
                        </p>

=======
>>>>>>> 6e76c5f3
                        ${this.processingAioConfig ? html`
                            <div style="display: flex; flex-direction: column; align-items: center; justify-content: center; padding: 40px; gap: 16px;">
                                <sp-progress-circle indeterminate size="l" label="Processing configuration..."></sp-progress-circle>
                                <span style="color: #f0f6fc; font-size: 14px;">Processing AIO configuration file...</span>
                            </div>
                        ` : html`
                            <div style="display: flex; justify-content: center; width: 100%;">
                                <div class="file-upload-container" style="width: 100%; max-width: 500px; border: 2px solid #333; border-radius: 8px; padding: 40px; text-align: center; background-color: #2a2a2a;">
                                    <div class="upload-content">
                                        <sp-icon-upload style="font-size: 48px; color: #0078d4; margin-bottom: 16px;"></sp-icon-upload>
                                        <h4 style="margin: 0 0 8px 0; color: #f0f6fc;">Upload AIO Configuration JSON</h4>
                                        <p style="margin: 0 0 24px 0; color: #999;">Select your AIO configuration file to automatically load namespace and auth credentials.</p>
                                        <button type="button" class="browse-button" @click=${this.handleBrowseClick}>
                                            Browse Files
                                        </button>
                                        <input type="file" accept=".json" @change=${this.handleAIOConfigFileSelect} style="display: none;" id="aio-file-input" />
                                    </div>
                                </div>
                            </div>
                        `}
                    </div>
                </div>
            </div>
        </div>`;
    }

    renderStep3AdvancedSettings() {
        return html`
            <div class="step-content">
                <h3>Step 3: Review Configuration</h3>

                <!-- AIO Credentials Display -->
                <div style="margin-bottom: 24px; padding: 16px; background-color: #1a1a1a; border-radius: 6px; border: 1px solid #333;">
                    <h4 style="margin: 0 0 12px 0; color: #f0f6fc;">AIO Runtime Credentials</h4>
                    <div style="display: grid; grid-template-columns: auto 1fr; gap: 8px 16px; font-family: monospace; font-size: 12px;">
                        <span style="color: #7d8590;">Namespace:</span>
                        <span style="color: #f0f6fc;">${this.aioNamespace || 'Not loaded'}</span>
                        <span style="color: #7d8590;">Auth:</span>
                        <span style="color: #f0f6fc;">${this.maskCredential(this.aioAuth)}</span>
                    </div>
                </div>

                <!-- Main Configuration Fields -->
                <div class="main-config-fields">
                    <div class="form-grid">
                        <sp-field-label for="org-field">Organization</sp-field-label>
                        <sp-textfield
                            id="org-field"
                            .value=${this.org}
                            readonly
                            style="background-color: #2a2a2a;"
                        ></sp-textfield>

                        <sp-field-label for="site-field">Site</sp-field-label>
                        <sp-textfield
                            id="site-field"
                            .value=${this.site}
                            readonly
                            style="background-color: #2a2a2a;"
                        ></sp-textfield>

                        <sp-field-label for="product-page-url-format" required>Product Page URL Format</sp-field-label>
                        <sp-textfield
                            id="product-page-url-format"
                            .value=${this.advancedSettings.productPageUrlFormat}
                            @input=${e => this.handleAdvancedSettingInput('productPageUrlFormat', e.target.value)}
                        ></sp-textfield>

                        <sp-field-label for="locales">Locales (can be empty)</sp-field-label>
                        <sp-textfield
                            id="locales"
                            .value=${this.advancedSettings.locales || ''}
                            @input=${e => this.handleAdvancedSettingInput('locales', e.target.value)}
                        ></sp-textfield>
                    </div>
                </div>

                <!-- Advanced Settings Accordion -->
                <div style="margin-top: 24px;">
                    <sp-accordion allow-multiple>
                        <sp-accordion-item label="Advanced Settings" ?open=${false}>
                            <div class="form-grid" style="padding: 16px 0;">
                                <sp-field-label for="content-url" required>Content URL</sp-field-label>
                                <sp-textfield
                                    id="content-url"
                                    .value=${this.advancedSettings.contentUrl}
                                    @input=${e => this.handleAdvancedSettingInput('contentUrl', e.target.value)}
                                ></sp-textfield>

                                <sp-field-label for="products-template" required>Products Template</sp-field-label>
                                <sp-textfield
                                    id="products-template"
                                    .value=${this.advancedSettings.productsTemplate}
                                    @input=${e => this.handleAdvancedSettingInput('productsTemplate', e.target.value)}
                                ></sp-textfield>

                                <sp-field-label for="store-url" required>Commerce Store URL</sp-field-label>
                                <sp-textfield
                                    id="store-url"
                                    .value=${this.advancedSettings.storeUrl}
                                    @input=${e => this.handleAdvancedSettingInput('storeUrl', e.target.value)}
                                ></sp-textfield>
                            </div>
                        </sp-accordion-item>
                    </sp-accordion>
                </div>
            </div>`;
    }

    renderStep4Review() {
        return html`
            <div class="step-content">
                <h3>Step 4: Preview & Apply Configuration</h3>
                <p>Below is a preview of the configuration changes that will be applied.</p>
                <diff-viewer .patch=${this.configPatch} ?loading=${this.loading}></diff-viewer>
                ${this.loading ? html`
                    <div style="display: flex; align-items: center; justify-content: center; margin-top: 20px; gap: 12px;">
                        <sp-progress-circle indeterminate label="Applying configuration and running health checks..."></sp-progress-circle>
                        <span>Applying configuration and running health checks...</span>
                    </div>
                ` : ''}
                ${this.healthChecks.length > 0 ? html`
                    <div class="health-check-container" style="margin-top: 20px;">
                        <h4>Health Check Results</h4>
                        ${this.healthChecks.map(check => html`
                            <div class="health-check-item">
                                <span>${check.name}</span>
                                <sp-status-light variant=${check.status ? 'positive' : 'negative'}>${check.status ? 'OK' : 'FAIL'}</sp-status-light>
                            </div>
                        `)}
                        ${!this.healthChecks.every(check => check.status) ? html`
                            <sp-button @click=${this.performHealthChecks}>Retry Health Checks</sp-button>
                        ` : ''}
                    </div>
                ` : ''}
            </div>
        `;
    }

    render() {
        return html`
            ${this.showToast ? html`
                <div
                    class="toast-notification ${this.showToast ? 'visible' : ''}"
                    style="background-color: ${this.toastVariant === 'positive' ? 'var(--toast-positive-bg)' : 'var(--toast-negative-bg)'};"
                    @click=${this.handleToastClick}
                >
                    <div class="toast-content">
                        <span>${this.toastMessage}</span>
                        <button class="toast-close" @click=${this.handleToastClose}>×</button>
                    </div>
                </div>
            ` : ''}
            <div class="container">
                <div class="title">AEM Commerce Prerender Setup</div>
                <div class="wizard-container">
                    <div class="step-indicator">
                        ${[1, 2, 3, 4].map(i => html`
                            <div class="step ${this.currentStep === i ? 'active' : ''}">${i}</div>
                            ${i < 4 ? html`<div class="step-connector"></div>` : ''}
                        `)}
                    </div>
                    <div class="wizard-content">
                        ${this.renderWizardStep()}
                    </div>
                    <div class="button-group">
                        <sp-button variant="secondary" @click=${this.prevStep} ?disabled=${this.currentStep === 1}>Back</sp-button>
                        ${this.currentStep < 4 ? html`
                            <sp-button variant="primary" @click=${this.nextStep} ?disabled=${this.loading}>
                                ${this.loading ? html`<sp-progress-circle indeterminate size="s"></sp-progress-circle> Loading...` : 'Next'}
                            </sp-button>
                        ` : html`
                            <sp-button variant="primary" @click=${this.nextStep} ?disabled=${this.loading}>
                                ${this.loading ? html`<sp-progress-circle indeterminate size="s"></sp-progress-circle> Processing...` : 'Complete Setup'}
                            </sp-button>
                        `}
                    </div>
                </div>
            </div>
        `;
    }
}

if (!customElements.get('setup-wizard')) {
    customElements.define('setup-wizard', SetupWizard);
}<|MERGE_RESOLUTION|>--- conflicted
+++ resolved
@@ -760,11 +760,7 @@
 
             console.log(`Creating API key at ${apiKeyEndpoint}`);
 
-<<<<<<< HEAD
             const postResponse = await fetch(apiKeyEndpoint, {
-=======
-            const response = await fetch(apiKeyEndpoint, {
->>>>>>> 6e76c5f3
                 method: 'POST',
                 headers: {
                     'Content-Type': 'application/json',
@@ -1493,14 +1489,6 @@
             <div class="full-width-section">
                 <div class="centered-content">
                     <div class="dropzone-section">
-<<<<<<< HEAD
-                        <h4 style="text-align: center; margin-bottom: 16px;">AIO Configuration Upload</h4>
-                        <p style="text-align: center; margin-bottom: 24px; color: #ccc;">
-                            Upload your AIO configuration JSON file to automatically load namespace and auth credentials.
-                        </p>
-
-=======
->>>>>>> 6e76c5f3
                         ${this.processingAioConfig ? html`
                             <div style="display: flex; flex-direction: column; align-items: center; justify-content: center; padding: 40px; gap: 16px;">
                                 <sp-progress-circle indeterminate size="l" label="Processing configuration..."></sp-progress-circle>
