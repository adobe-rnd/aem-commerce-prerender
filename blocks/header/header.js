import { getMetadata, decorateIcons } from '../../scripts/lib-franklin.js';

// media query match that indicates mobile/tablet width
const isDesktop = window.matchMedia('(min-width: 900px)');

function closeOnEscape(e) {
  if (e.code === 'Escape') {
    const nav = document.getElementById('nav');
    const navSections = nav.querySelector('.nav-sections');
    const navSectionExpanded = navSections.querySelector('[aria-expanded="true"]');
    if (navSectionExpanded && isDesktop.matches) {
      // eslint-disable-next-line no-use-before-define
      toggleAllNavSections(navSections);
      navSectionExpanded.focus();
    } else if (!isDesktop.matches) {
      // eslint-disable-next-line no-use-before-define
      toggleMenu(nav, navSections);
      nav.querySelector('button').focus();
    }
  }
}

function openOnKeydown(e) {
  const focused = document.activeElement;
  const isNavDrop = focused.className === 'nav-drop';
  if (isNavDrop && (e.code === 'Enter' || e.code === 'Space')) {
    const dropExpanded = focused.getAttribute('aria-expanded') === 'true';
    // eslint-disable-next-line no-use-before-define
    toggleAllNavSections(focused.closest('.nav-sections'));
    focused.setAttribute('aria-expanded', dropExpanded ? 'false' : 'true');
  }
}

function focusNavSection() {
  document.activeElement.addEventListener('keydown', openOnKeydown);
}

/**
 * Toggles all nav sections
 * @param {Element} sections The container element
 * @param {Boolean} expanded Whether the element should be expanded or collapsed
 */
function toggleAllNavSections(sections, expanded = false) {
  sections.querySelectorAll('.nav-sections > ul > li').forEach((section) => {
    section.setAttribute('aria-expanded', expanded);
  });
}

/**
 * Toggles the entire nav
 * @param {Element} nav The container element
 * @param {Element} navSections The nav sections within the container element
 * @param {*} forceExpanded Optional param to force nav expand behavior when not null
 */
function toggleMenu(nav, navSections, forceExpanded = null) {
  const expanded = forceExpanded !== null ? !forceExpanded : nav.getAttribute('aria-expanded') === 'true';
  const button = nav.querySelector('.nav-hamburger button');
  document.body.style.overflowY = (expanded || isDesktop.matches) ? '' : 'hidden';
  nav.setAttribute('aria-expanded', expanded ? 'false' : 'true');
  toggleAllNavSections(navSections, expanded || isDesktop.matches ? 'false' : 'true');
  button.setAttribute('aria-label', expanded ? 'Open navigation' : 'Close navigation');
  // enable nav dropdown keyboard accessibility
  const navDrops = navSections.querySelectorAll('.nav-drop');
  if (isDesktop.matches) {
    navDrops.forEach((drop) => {
      if (!drop.hasAttribute('tabindex')) {
        drop.setAttribute('role', 'button');
        drop.setAttribute('tabindex', 0);
        drop.addEventListener('focus', focusNavSection);
      }
    });
  } else {
    navDrops.forEach((drop) => {
      drop.removeAttribute('role');
      drop.removeAttribute('tabindex');
      drop.removeEventListener('focus', focusNavSection);
    });
  }
  // enable menu collapse on escape keypress
  if (!expanded || isDesktop.matches) {
    // collapse menu on escape press
    window.addEventListener('keydown', closeOnEscape);
  } else {
    window.removeEventListener('keydown', closeOnEscape);
  }
}

/**
 * decorates the header, mainly the nav
 * @param {Element} block The header block element
 */
export default async function decorate(block) {
  block.textContent = '';

  // fetch nav content
<<<<<<< HEAD
  const navPath = config.nav || '/nav';
  const resp = await fetch(`${navPath}.plain.html`, window.location.pathname.endsWith('/nav') ? { cache: 'reload' } : {});
=======
  const navPath = getMetadata('nav') || '/nav';
  const resp = await fetch(`${navPath}.plain.html`);
>>>>>>> c3323600

  if (resp.ok) {
    const html = await resp.text();

    // decorate nav DOM
    const nav = document.createElement('nav');
    nav.id = 'nav';
    nav.innerHTML = html;

    const classes = ['brand', 'sections', 'tools'];
    classes.forEach((c, i) => {
      const section = nav.children[i];
      if (section) section.classList.add(`nav-${c}`);
    });

    const navSections = nav.querySelector('.nav-sections');
    if (navSections) {
      navSections.querySelectorAll(':scope > ul > li').forEach((navSection) => {
        if (navSection.querySelector('ul')) navSection.classList.add('nav-drop');
        navSection.addEventListener('click', () => {
          if (isDesktop.matches) {
            const expanded = navSection.getAttribute('aria-expanded') === 'true';
            toggleAllNavSections(navSections);
            navSection.setAttribute('aria-expanded', expanded ? 'false' : 'true');
          }
        });
      });
    }

    // hamburger for mobile
    const hamburger = document.createElement('div');
    hamburger.classList.add('nav-hamburger');
    hamburger.innerHTML = `<button type="button" aria-controls="nav" aria-label="Open navigation">
        <span class="nav-hamburger-icon"></span>
      </button>`;
    hamburger.addEventListener('click', () => toggleMenu(nav, navSections));
    nav.prepend(hamburger);
    nav.setAttribute('aria-expanded', 'false');
    // prevent mobile nav behavior on window resize
    toggleMenu(nav, navSections, isDesktop.matches);
    isDesktop.addEventListener('change', () => toggleMenu(nav, navSections, isDesktop.matches));

    decorateIcons(nav);
    const navWrapper = document.createElement('div');
    navWrapper.className = 'nav-wrapper';
    navWrapper.append(nav);
    block.append(navWrapper);
  }
}<|MERGE_RESOLUTION|>--- conflicted
+++ resolved
@@ -93,13 +93,8 @@
   block.textContent = '';
 
   // fetch nav content
-<<<<<<< HEAD
-  const navPath = config.nav || '/nav';
+  const navPath = getMetadata('nav') || '/nav';
   const resp = await fetch(`${navPath}.plain.html`, window.location.pathname.endsWith('/nav') ? { cache: 'reload' } : {});
-=======
-  const navPath = getMetadata('nav') || '/nav';
-  const resp = await fetch(`${navPath}.plain.html`);
->>>>>>> c3323600
 
   if (resp.ok) {
     const html = await resp.text();
