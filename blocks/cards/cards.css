.cards > ul {
  list-style: none;
  margin: 0;
  padding: 0;
  display: grid;
  grid-template-columns: repeat(auto-fill, minmax(278px, 1fr));
  grid-gap: 16px;
}

.cards > ul > li {
<<<<<<< HEAD
  border: 1px solid var(--color-neutral-500);
  background-color: var(--background-color)
=======
  border: 1px solid var(--dark-color);
  background-color: var(--background-color);
>>>>>>> 892e3f02
}

.cards .cards-card-body {
  margin: 16px;
}

.cards .cards-card-image {
  line-height: 0;
}

.cards .cards-card-body > *:first-child {
  margin-top: 0;
}

.cards > ul > li img {
  width: 100%;
  aspect-ratio: 4 / 3;
  object-fit: cover;
}<|MERGE_RESOLUTION|>--- conflicted
+++ resolved
@@ -8,13 +8,8 @@
 }
 
 .cards > ul > li {
-<<<<<<< HEAD
   border: 1px solid var(--color-neutral-500);
-  background-color: var(--background-color)
-=======
-  border: 1px solid var(--dark-color);
   background-color: var(--background-color);
->>>>>>> 892e3f02
 }
 
 .cards .cards-card-body {
