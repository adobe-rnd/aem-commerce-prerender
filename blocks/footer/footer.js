--- conflicted
+++ resolved
@@ -1,9 +1,5 @@
-<<<<<<< HEAD
-import { getMetadata } from '../../scripts/lib-franklin.js';
+import { getMetadata } from '../../scripts/aem.js';
 import { loadFragment } from '../fragment/fragment.js';
-=======
-import { readBlockConfig, decorateIcons } from '../../scripts/aem.js';
->>>>>>> 2d4cfa73
 
 /**
  * loads and decorates the footer
