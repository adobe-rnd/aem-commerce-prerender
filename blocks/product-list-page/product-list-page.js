// Product Discovery Dropins
import SearchResults from '@dropins/storefront-product-discovery/containers/SearchResults.js';
import Facets from '@dropins/storefront-product-discovery/containers/Facets.js';
import SortBy from '@dropins/storefront-product-discovery/containers/SortBy.js';
import Pagination from '@dropins/storefront-product-discovery/containers/Pagination.js';
import { render as provider } from '@dropins/storefront-product-discovery/render.js';
import { Button, Icon, provider as UI } from '@dropins/tools/components.js';
import { search } from '@dropins/storefront-product-discovery/api.js';
// Wishlist Dropin
import { WishlistToggle } from '@dropins/storefront-wishlist/containers/WishlistToggle.js';
import { render as wishlistRender } from '@dropins/storefront-wishlist/render.js';
// Cart Dropin
import * as cartApi from '@dropins/storefront-cart/api.js';
import { tryRenderAemAssetsImage } from '@dropins/tools/lib/aem/assets.js';
// Event Bus
import { events } from '@dropins/tools/event-bus.js';
// AEM
import { readBlockConfig } from '../../scripts/aem.js';
import { fetchPlaceholders, getProductLink } from '../../scripts/commerce.js';

// Initializers
import '../../scripts/initializers/search.js';
import '../../scripts/initializers/wishlist.js';

export default async function decorate(block) {
  const labels = await fetchPlaceholders();

  const config = readBlockConfig(block);

  const fragment = document.createRange().createContextualFragment(`
    <div class="search__wrapper">
      <div class="search__result-info"></div>
      <div class="search__view-facets"></div>
      <div class="search__facets"></div>
      <div class="search__product-sort"></div>
      <div class="search__product-list"></div>
      <div class="search__pagination"></div>
    </div>
  `);

  const $resultInfo = fragment.querySelector('.search__result-info');
  const $viewFacets = fragment.querySelector('.search__view-facets');
  const $facets = fragment.querySelector('.search__facets');
  const $productSort = fragment.querySelector('.search__product-sort');
  const $productList = fragment.querySelector('.search__product-list');
  const $pagination = fragment.querySelector('.search__pagination');

  block.innerHTML = '';
  block.appendChild(fragment);

  // Add category url path to block for enrichment
  if (config.urlpath) {
    block.dataset.category = config.urlpath;
  }

  // Get variables from the URL
  const urlParams = new URLSearchParams(window.location.search);
  // get all params
  const {
    q,
    page,
    sort,
    filter,
  } = Object.fromEntries(urlParams.entries());

  // Request search based on the page type on block load
  if (config.urlpath) {
    // If it's a category page...
    await search({
      phrase: '', // search all products in the category
      currentPage: page ? Number(page) : 1,
      pageSize: 8,
      sort: sort ? getSortFromParams(sort) : [{ attribute: 'position', direction: 'DESC' }],
      filter: [
        { attribute: 'categoryPath', eq: config.urlpath }, // Add category filter
        ...getFilterFromParams(filter),
      ],
    }).catch(() => {
      console.error('Error searching for products');
    });
  } else {
    // If it's a search page...
    await search({
      phrase: q || '',
      currentPage: page ? Number(page) : 1,
      pageSize: 8,
      sort: getSortFromParams(sort),
      filter: getFilterFromParams(filter),
    }).catch(() => {
      console.error('Error searching for products');
    });
  }

  const getAddToCartButton = (product) => {
    if (product.typename === 'ComplexProductView') {
      const button = document.createElement('div');
      UI.render(Button, {
        children: labels.Global?.AddProductToCart,
        icon: Icon({ source: 'Cart' }),
<<<<<<< HEAD
        onClick: () => {
          window.location.href = getProductLink(product.urlKey, product.sku);
        },
=======
        href: rootLink(`/products/${product.urlKey}/${product.sku}`),
>>>>>>> d726c12f
        variant: 'primary',
      })(button);
      return button;
    }
    const button = document.createElement('div');
    UI.render(Button, {
      children: labels.Global?.AddProductToCart,
      icon: Icon({ source: 'Cart' }),
      onClick: () => cartApi.addProductsToCart([{ sku: product.sku, quantity: 1 }]),
      variant: 'primary',
    })(button);
    return button;
  };

  await Promise.all([
    // Sort By
    provider.render(SortBy, {})($productSort),

    // Pagination
    provider.render(Pagination, {
      onPageChange: () => {
        // scroll to the top of the page
        window.scrollTo({ top: 0, behavior: 'smooth' });
      },
    })($pagination),

    // View Facets Button
    UI.render(Button, {
      children: labels.Global?.Filters,
      icon: Icon({ source: 'Burger' }),
      variant: 'secondary',
      onClick: () => {
        $facets.classList.toggle('search__facets--visible');
      },
<<<<<<< HEAD
    })($facets),
    provider.render(ProductList, {
      routeProduct: (product) => getProductLink(product.urlKey, product.sku),
      ...categoryPathConfig,
=======
    })($viewFacets),

    // Facets
    provider.render(Facets, {})($facets),
    // Product List
    provider.render(SearchResults, {
      routeProduct: (product) => rootLink(`/products/${product.urlKey}/${product.sku}`),
>>>>>>> d726c12f
      slots: {
        ProductImage: (ctx) => {
          const { product, defaultImageProps } = ctx;
          const anchorWrapper = document.createElement('a');
          anchorWrapper.href = getProductLink(product.urlKey, product.sku);

          tryRenderAemAssetsImage(ctx, {
            alias: product.sku,
            imageProps: defaultImageProps,
            wrapper: anchorWrapper,
            params: {
              width: defaultImageProps.width,
              height: defaultImageProps.height,
            },
          });
        },
        ProductActions: (ctx) => {
          const actionsWrapper = document.createElement('div');
          actionsWrapper.className = 'product-discovery-product-actions';
          // Add to Cart Button
          const addToCartBtn = getAddToCartButton(ctx.product);
          addToCartBtn.className = 'product-discovery-product-actions__add-to-cart';
          // Wishlist Button
          const $wishlistToggle = document.createElement('div');
          $wishlistToggle.classList.add('product-discovery-product-actions__wishlist-toggle');
          wishlistRender.render(WishlistToggle, {
            product: ctx.product,
            variant: 'tertiary',
          })($wishlistToggle);
          actionsWrapper.appendChild(addToCartBtn);
          actionsWrapper.appendChild($wishlistToggle);
          ctx.replaceWith(actionsWrapper);
        },
      },
    })($productList),
  ]);

  // Listen for search results (event is fired before the block is rendered; eager: true)
  events.on('search/result', (payload) => {
    const totalCount = payload.result?.totalCount || 0;

    block.classList.toggle('product-list-page--empty', totalCount === 0);

    // Results Info
    $resultInfo.innerHTML = payload.request?.phrase
      ? `${totalCount} results found for <strong>"${payload.request.phrase}"</strong>.`
      : `${totalCount} results found.`;

    // Update the view facets button with the number of filters
    if (payload.request.filter.length > 0) {
      $viewFacets.querySelector('button').setAttribute('data-count', payload.request.filter.length);
    } else {
      $viewFacets.querySelector('button').removeAttribute('data-count');
    }
  }, { eager: true });

  // Listen for search results (event is fired after the block is rendered; eager: false)
  events.on('search/result', (payload) => {
    // update URL with new search params
    const url = new URL(window.location.href);

    if (payload.request?.phrase) {
      url.searchParams.set('q', payload.request.phrase);
    }

    if (payload.request?.currentPage) {
      url.searchParams.set('page', payload.request.currentPage);
    }

    if (payload.request?.sort) {
      url.searchParams.set('sort', getParamsFromSort(payload.request.sort));
    }

    if (payload.request?.filter) {
      url.searchParams.set('filter', getParamsFromFilter(payload.request.filter));
    }

    // Update the URL
    window.history.pushState({}, '', url.toString());
  }, { eager: false });
}

function getSortFromParams(sortParam) {
  if (!sortParam) return [];
  return sortParam.split(',').map((item) => {
    const [attribute, direction] = item.split('_');
    return { attribute, direction };
  });
}

function getParamsFromSort(sort) {
  return sort.map((item) => `${item.attribute}_${item.direction}`).join(',');
}

function getFilterFromParams(filterParam) {
  if (!filterParam) return [];

  // Decode the URL-encoded parameter
  const decodedParam = decodeURIComponent(filterParam);
  const results = [];
  const filters = decodedParam.split('|');

  filters.forEach((filter) => {
    if (filter.includes(':')) {
      const [attribute, value] = filter.split(':');

      if (value.includes(',')) {
        // Handle array values (like categories)
        results.push({
          attribute,
          in: value.split(','),
        });
      } else if (value.includes('-')) {
        // Handle range values (like price)
        const [from, to] = value.split('-');
        results.push({
          attribute,
          range: {
            from: Number(from),
            to: Number(to),
          },
        });
      } else {
        // Handle single values (like categories with one value)
        results.push({
          attribute,
          in: [value],
        });
      }
    }
  });

  return results;
}

function getParamsFromFilter(filter) {
  if (!filter || filter.length === 0) return '';

  return filter.map(({ attribute, in: inValues, range }) => {
    if (inValues) {
      return `${attribute}:${inValues.join(',')}`;
    }

    if (range) {
      return `${attribute}:${range.from}-${range.to}`;
    }

    return null;
  }).filter(Boolean).join('|');
}<|MERGE_RESOLUTION|>--- conflicted
+++ resolved
@@ -97,13 +97,7 @@
       UI.render(Button, {
         children: labels.Global?.AddProductToCart,
         icon: Icon({ source: 'Cart' }),
-<<<<<<< HEAD
-        onClick: () => {
-          window.location.href = getProductLink(product.urlKey, product.sku);
-        },
-=======
-        href: rootLink(`/products/${product.urlKey}/${product.sku}`),
->>>>>>> d726c12f
+        href: getProductLink(product.urlKey, product.sku),
         variant: 'primary',
       })(button);
       return button;
@@ -138,20 +132,13 @@
       onClick: () => {
         $facets.classList.toggle('search__facets--visible');
       },
-<<<<<<< HEAD
-    })($facets),
-    provider.render(ProductList, {
-      routeProduct: (product) => getProductLink(product.urlKey, product.sku),
-      ...categoryPathConfig,
-=======
     })($viewFacets),
 
     // Facets
     provider.render(Facets, {})($facets),
     // Product List
     provider.render(SearchResults, {
-      routeProduct: (product) => rootLink(`/products/${product.urlKey}/${product.sku}`),
->>>>>>> d726c12f
+      routeProduct: (product) => getProductLink(product.urlKey, product.sku),
       slots: {
         ProductImage: (ctx) => {
           const { product, defaultImageProps } = ctx;
